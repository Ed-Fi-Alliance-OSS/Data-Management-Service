--- conflicted
+++ resolved
@@ -37,14 +37,11 @@
 BYPASS_STRING_COERCION=<Boolean whether to bypass coercion of boolean and numeric values represented as strings to their natural type. Eg. "true" = true>
 DATABASE_ISOLATION_LEVEL=<The System.Data.IsolationLevel to use for transaction locking. Eg. RepeatableRead>
 DATABASE_CONNECTION_STRING=<The non-admin database connection string>
-<<<<<<< HEAD
 OPENSEARCH_ENDPOINT=<The URL endpoint to the OpenSearch server>
-=======
 FAILURE_RATIO=<decimal between 0 and 1 indicating the failure to success ratio at which the backend circuit breaker will break. Eg. 0.1 represents 10%>
 SAMPLING_DURATION_SECONDS=<This is the duration in seconds of the sampling over which failure ratios are assessed. Eg. 10>
 MINIMUM_THROUGHPUT=<Integer, this many actions or more must pass through the circuit in the time-slice, for statistics to be considered significant and the circuit-breaker to come into action. The minimum value is 2.>
 BREAK_DURATION_SECONDS=<The number of seconds a broken circuit will stay open before resetting. Eg. 30>
->>>>>>> 34b77537
 ```
 
 For example, you might have a `.env` file like the following:
@@ -60,14 +57,11 @@
 BYPASS_STRING_COERCION=false
 DATABASE_ISOLATION_LEVEL=RepeatableRead
 DATABASE_CONNECTION_STRING=host=localhost;port=5432;username=dms;password=P@ssw0rd;database=edfi_datamanagementservice;
-<<<<<<< HEAD
 OPENSEARCH_ENDPOINT=http://localhost:9200
-=======
 FAILURE_RATIO=0.1
 SAMPLING_DURATION_SECONDS=10
 MINIMUM_THROUGHPUT=2
 BREAK_DURATION_SECONDS=30
->>>>>>> 34b77537
 ```
 
 ## Orchestration
