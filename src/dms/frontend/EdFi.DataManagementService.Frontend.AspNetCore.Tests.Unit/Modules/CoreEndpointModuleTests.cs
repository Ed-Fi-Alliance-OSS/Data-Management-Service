--- conflicted
+++ resolved
@@ -132,63 +132,6 @@
             _response!.StatusCode.Should().Be(HttpStatusCode.Forbidden);
         }
     }
-<<<<<<< HEAD
-=======
-
-    [TestFixture]
-    public class When_authorization_disabled
-    {
-        private HttpResponseMessage? _response;
-
-        [SetUp]
-        public async Task SetUp()
-        {
-            // Arrange
-            var claimSetCacheService = A.Fake<IClaimSetCacheService>();
-            A.CallTo(() => claimSetCacheService.GetClaimSets()).Returns([]);
-            var apiService = A.Fake<IApiService>();
-            A.CallTo(() => apiService.Get(A<FrontendRequest>.Ignored)).Returns(new FakeFrontendResponse());
-            await using var factory = new WebApplicationFactory<Program>().WithWebHostBuilder(builder =>
-            {
-                builder.UseEnvironment("Test");
-                builder.ConfigureAppConfiguration(
-                    (context, configuration) =>
-                    {
-                        configuration.AddInMemoryCollection(
-                            new Dictionary<string, string?>
-                            {
-                                ["IdentitySettings:EnforceAuthorization"] = "false",
-                            }
-                        );
-                    }
-                );
-                builder.ConfigureServices(
-                    (collection) =>
-                    {
-                        collection.AddTransient((x) => apiService);
-                        collection.AddTransient((x) => claimSetCacheService);
-                    }
-                );
-            });
-            using var client = factory.CreateClient();
-
-            // Act
-            _response = await client.GetAsync("/data/ed-fi/students");
-        }
-
-        [TearDown]
-        public void TearDownAttribute()
-        {
-            _response?.Dispose();
-        }
-
-        [Test]
-        public void Then_it_responds_with_status_OK()
-        {
-            _response!.StatusCode.Should().Be(HttpStatusCode.OK);
-        }
-    }
->>>>>>> 36a3d73f
 }
 
 public record FakeFrontendResponse : IFrontendResponse
