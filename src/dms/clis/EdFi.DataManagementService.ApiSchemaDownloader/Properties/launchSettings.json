--- conflicted
+++ resolved
@@ -2,11 +2,7 @@
     "profiles": {
         "EdFi.DataManagementService.ApiSchemaDownloader": {
             "commandName": "Project",
-<<<<<<< HEAD
             "commandLineArgs": "--packageId \"EdFi.DataStandard52.ApiSchema\"  --apiSchemaFolder \"$(ProjectDir)\\..\\..\\EdFi.DataStandard52.ApiSchema\" --packageVersion \"1.0.285\" --feedUrl \"https://pkgs.dev.azure.com/ed-fi-alliance/Ed-Fi-Alliance-OSS/_packaging/EdFi/nuget/v3/index.json\""
-=======
-            "commandLineArgs": "--packageId \"EdFi.DataStandard52.ApiSchema\"  --apiSchemaFolder \"$(ProjectDir)\\..\\..\\EdFi.DataStandard52.ApiSchema\" --packageVersion \"1.0.253\" --feedUrl \"https://pkgs.dev.azure.com/ed-fi-alliance/Ed-Fi-Alliance-OSS/_packaging/EdFi/nuget/v3/index.json\""
->>>>>>> ed9a99a4
         }
     }
 }