--- conflicted
+++ resolved
@@ -108,14 +108,12 @@
         No.EducationOrganizationHierarchyInfo;
 
     /// <summary>
-<<<<<<< HEAD
     /// The AuthorizationPathways the resource is part of.
     /// </summary>
     public IReadOnlyList<AuthorizationPathway> AuthorizationPathways { get; set; } = No.AuthorizationPathways;
-=======
+
     /// Student Authorization Securable info for the submitted document
     /// </summary>
     public StudentAuthorizationSecurableInfo StudentAuthorizationSecurableInfo { get; set; } =
         No.StudentAuthorizationSecurableInfo;
->>>>>>> e8e41dd6
 }