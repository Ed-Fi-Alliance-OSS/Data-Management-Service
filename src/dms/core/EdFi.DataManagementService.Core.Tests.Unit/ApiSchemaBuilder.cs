--- conflicted
+++ resolved
@@ -873,22 +873,42 @@
         return this;
     }
 
-<<<<<<< HEAD
+    public ApiSchemaBuilder WithDecimalPropertyValidationInfos(DecimalValidationInfo[] decimalValidationInfos)
+    {
+        if (_currentProjectNode == null)
+        {
+            throw new InvalidOperationException();
+        }
+        if (_currentResourceNode == null)
+        {
+            throw new InvalidOperationException();
+        }
+
+        _currentResourceNode["decimalPropertyValidationInfos"] = new JsonArray(
+            decimalValidationInfos
+                .Select(x => new JsonObject
+                {
+                    ["path"] = x.Path.Value,
+                    ["decimalPlaces"] = x.DecimalPlaces,
+                    ["totalDigits"] = x.TotalDigits,
+                })
+                .ToArray<JsonNode?>()
+        );
+
+        return this;
+    }
+
     public ApiSchemaBuilder WithStartArrayUniquenessConstraints()
-=======
-    public ApiSchemaBuilder WithDecimalPropertyValidationInfos(DecimalValidationInfo[] decimalValidationInfos)
->>>>>>> 048ff3cc
-    {
-        if (_currentProjectNode == null)
-        {
-            throw new InvalidOperationException();
-        }
-        if (_currentResourceNode == null)
-        {
-            throw new InvalidOperationException();
-        }
-
-<<<<<<< HEAD
+    {
+        if (_currentProjectNode == null)
+        {
+            throw new InvalidOperationException();
+        }
+        if (_currentResourceNode == null)
+        {
+            throw new InvalidOperationException();
+        }
+
         _currentArrayUniquenessConstraints = _currentResourceNode["arrayUniquenessConstraints"];
         return this;
     }
@@ -951,18 +971,6 @@
         }
 
         constraintsArray.Add(jsonArray);
-=======
-        _currentResourceNode["decimalPropertyValidationInfos"] = new JsonArray(
-            decimalValidationInfos
-                .Select(x => new JsonObject
-                {
-                    ["path"] = x.Path.Value,
-                    ["decimalPlaces"] = x.DecimalPlaces,
-                    ["totalDigits"] = x.TotalDigits,
-                })
-                .ToArray<JsonNode?>()
-        );
->>>>>>> 048ff3cc
 
         return this;
     }
