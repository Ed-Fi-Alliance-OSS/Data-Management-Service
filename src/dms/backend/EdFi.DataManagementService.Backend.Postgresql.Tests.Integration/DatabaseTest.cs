// SPDX-License-Identifier: Apache-2.0
// Licensed to the Ed-Fi Alliance under one or more agreements.
// The Ed-Fi Alliance licenses this file to you under the Apache License, Version 2.0.
// See the LICENSE and NOTICES files in the project root for more information.

using System.Text.Json.Nodes;
using EdFi.DataManagementService.Backend.Postgresql.Operation;
using EdFi.DataManagementService.Core.ApiSchema;
using EdFi.DataManagementService.Core.Backend;
using EdFi.DataManagementService.Core.External.Backend;
using EdFi.DataManagementService.Core.External.Model;
using EdFi.DataManagementService.Core.Security;
using ImpromptuInterface;
using Microsoft.Extensions.Logging.Abstractions;
using Npgsql;
using NUnit.Framework;

namespace EdFi.DataManagementService.Backend.Postgresql.Test.Integration;

public abstract class DatabaseTest : DatabaseTestBase
{
    protected NpgsqlConnection? Connection { get; set; }
    protected NpgsqlTransaction? Transaction { get; set; }

    private static readonly JsonNode _apiSchemaRootNode =
        JsonNode.Parse(
            """
            {
              "projectSchema": {
                  "caseInsensitiveEndpointNameMapping": {
                    "courseofferings": "courseOfferings",
                    "sessions": "sessions",
                    "sections": "sections"
                  },
                  "projectEndpointName": "projectName",
                  "projectName": "ProjectName",
                  "resourceNameMapping": {
                    "CourseOffering": "courseOfferings",
                    "Section": "sections",
                    "Session": "sessions"
                  },
                  "resourceSchemas": {
                    "courseOfferings": {
                      "documentPathsMapping": {
                        "LocalCourseCode": {
                          "isReference": false,
                          "path": "$.localCourseCode"
                        },
                        "Session": {
                            "isDescriptor": false,
                            "isReference": true,
                            "projectName": "ProjectName",
                            "referenceJsonPaths": [
                              {
                                "identityJsonPath": "$.sessionName",
                                "referenceJsonPath": "$.sessionReference.sessionName"
                              }
                            ],
                            "resourceName": "Session"
                          }
                      },
                      "identityJsonPaths": [
                        "$.localCourseCode",
                        "$.sessionReference.sessionName"
                      ]
                    },
                    "sections": {
                      "documentPathsMapping": {
                        "CourseOffering": {
                          "isReference": true,
                          "projectName": "ProjectName",
                          "referenceJsonPaths": [
                            {
                              "identityJsonPath": "$.localCourseCode",
                              "referenceJsonPath": "$.courseOfferingReference.localCourseCode"
                            },
                            {
                              "identityJsonPath": "$.sessionReference.sessionName",
                              "referenceJsonPath": "$.courseOfferingReference.sessionName"
                            }
                          ],
                          "resourceName": "CourseOffering"
                        },
                        "SectionName": {
                          "isReference": false,
                          "path": "$.sectionName"
                        }
                      },
                      "identityJsonPaths": [
                        "$.courseOfferingReference.sessionName"
                      ]
                    },
                    "sessions": {
                      "documentPathsMapping": {
                        "SessionName": {
                          "isReference": false,
                          "path": "$.sessionName"
                        }
                      },
                      "identityJsonPaths": [
                        "$.sessionName"
                      ]
                    }
                  }
              }
            }
            """
        ) ?? new JsonObject();

    internal class ApiSchemaProvider : IApiSchemaProvider
    {
        public ApiSchemaNodes GetApiSchemaNodes()
        {
            return new(_apiSchemaRootNode, []);
        }
    }

    [SetUp]
    public async Task ConnectionSetup()
    {
        Connection = await DataSource!.OpenConnectionAsync();
        Transaction = await Connection.BeginTransactionAsync(ConfiguredIsolationLevel);
    }

    [TearDown]
    public void ConnectionTeardown()
    {
        Transaction?.Dispose();
        Connection?.Dispose();
    }

    protected static SqlAction CreateSqlAction()
    {
        return new SqlAction();
    }

    protected static UpsertDocument CreateUpsert()
    {
        return new UpsertDocument(CreateSqlAction(), NullLogger<UpsertDocument>.Instance);
    }

    protected static UpdateDocumentById CreateUpdate()
    {
        return new UpdateDocumentById(CreateSqlAction(), NullLogger<UpdateDocumentById>.Instance);
    }

    protected static GetDocumentById CreateGetById()
    {
        return new GetDocumentById(CreateSqlAction(), NullLogger<GetDocumentById>.Instance);
    }

    protected static QueryDocument CreateQueryDocument()
    {
        return new QueryDocument(CreateSqlAction(), NullLogger<QueryDocument>.Instance);
    }

    protected static DeleteDocumentById CreateDeleteById()
    {
        return new DeleteDocumentById(CreateSqlAction(), NullLogger<DeleteDocumentById>.Instance);
    }

    protected static T AsValueType<T, TU>(TU value)
        where T : class
    {
        return (new { Value = value }).ActLike<T>();
    }

    protected static ResourceInfo CreateResourceInfo(
        string resourceName,
        string projectName = "ProjectName",
        bool allowIdentityUpdates = false,
        bool isInEducationOrganizationHierarchy = false,
        long educationOrganizationId = 0,
        long? parentEducationOrganizationId = null
    )
    {
        return new(
            ResourceVersion: new("5.0.0"),
            AllowIdentityUpdates: allowIdentityUpdates,
            ProjectName: new(projectName),
            ResourceName: new(resourceName),
            IsDescriptor: false,
            EducationOrganizationHierarchyInfo: new(
                isInEducationOrganizationHierarchy,
                educationOrganizationId,
                parentEducationOrganizationId
            )
        );
    }

    protected static DocumentInfo CreateDocumentInfo(
        Guid referentialId,
        DocumentReference[]? documentReferences = null,
        DescriptorReference[]? descriptorReferences = null,
        SuperclassIdentity? superclassIdentity = null,
        DocumentIdentityElement[]? documentIdentityElements = null
    )
    {
        return new(
            DocumentIdentity: new(
                documentIdentityElements ?? [new(IdentityValue: "", IdentityJsonPath: new("$"))]
            ),
            ReferentialId: new ReferentialId(referentialId),
            DocumentReferences: documentReferences ?? [],
            DescriptorReferences: descriptorReferences ?? [],
            SuperclassIdentity: superclassIdentity
        );
    }

    public record Reference(string ResourceName, Guid ReferentialIdGuid);

    protected static DocumentReference CreateDocumentReference(Reference reference)
    {
        return new(
            ResourceInfo: CreateResourceInfo(reference.ResourceName),
            DocumentIdentity: new([]),
            ReferentialId: new ReferentialId(reference.ReferentialIdGuid)
        );
    }

    protected static DescriptorReference CreateDescriptorReference(Reference reference)
    {
        return new(
            ResourceInfo: CreateResourceInfo(reference.ResourceName),
            DocumentIdentity: new([]),
            ReferentialId: new ReferentialId(reference.ReferentialIdGuid),
            Path: new JsonPath()
        );
    }

    protected static SuperclassIdentity CreateSuperclassIdentity(string resourceName, Guid referentialIdGuid)
    {
        return new(
            ResourceInfo: CreateResourceInfo(resourceName),
            DocumentIdentity: new([]),
            ReferentialId: new ReferentialId(referentialIdGuid)
        );
    }

    protected static DocumentReference[] CreateDocumentReferences(Reference[] references)
    {
        return references.Select(x => CreateDocumentReference(x)).ToArray();
    }

    protected static DescriptorReference[] CreateDescriptorReferences(Reference[] references)
    {
        return references.Select(x => CreateDescriptorReference(x)).ToArray();
    }

    protected static IUpsertRequest CreateUpsertRequest(
        string resourceName,
        Guid documentUuidGuid,
        Guid referentialIdGuid,
        string edfiDocString,
        DocumentReference[]? documentReferences = null,
        DescriptorReference[]? descriptorReferences = null,
        SuperclassIdentity? superclassIdentity = null,
        bool allowIdentityUpdates = false,
        DocumentIdentityElement[]? documentIdentityElements = null,
        DocumentSecurityElements? documentSecurityElements = null,
        bool isInEducationOrganizationHierarchy = false,
        long educationOrganizationId = 0,
        long? parentEducationOrganizationId = null,
        TraceId? traceId = null,
        string projectName = "ProjectName"
    )
    {
        if (documentSecurityElements == null)
        {
            documentSecurityElements = new([], [], []);
        }
        if (traceId == null)
        {
            traceId = new("NotProvided");
        }
        return (
            new
            {
                ResourceInfo = CreateResourceInfo(
                    resourceName,
                    projectName,
                    allowIdentityUpdates,
                    isInEducationOrganizationHierarchy,
                    educationOrganizationId,
                    parentEducationOrganizationId
                ),
                DocumentInfo = CreateDocumentInfo(
                    referentialIdGuid,
                    documentReferences,
                    descriptorReferences,
                    superclassIdentity,
                    documentIdentityElements
                ),
                EdfiDoc = JsonNode.Parse(edfiDocString),
                TraceId = traceId,
                DocumentUuid = new DocumentUuid(documentUuidGuid),
                UpdateCascadeHandler = new UpdateCascadeHandler(new ApiSchemaProvider(), NullLogger.Instance),
                DocumentSecurityElements = documentSecurityElements,
                ResourceAuthorizationHandler = new ResourceAuthorizationHandler(
                    [],
                    new NoAuthorizationServiceFactory(),
                    NullLogger.Instance
                ),
            }
        ).ActLike<IUpsertRequest>();
    }

    protected static List<IUpsertRequest> CreateMultipleInsertRequest(string resourceName, string[] documents)
    {
        List<IUpsertRequest> result = [];
        foreach (var document in documents)
        {
            result.Add(CreateUpsertRequest(resourceName, Guid.NewGuid(), Guid.NewGuid(), document));
        }
        return result;
    }

    protected static IUpdateRequest CreateUpdateRequest(
        string resourceName,
        Guid documentUuidGuid,
        Guid referentialIdGuid,
        string edFiDocString,
        DocumentReference[]? documentReferences = null,
        DescriptorReference[]? descriptorReferences = null,
        SuperclassIdentity? superclassIdentity = null,
        bool allowIdentityUpdates = false,
        DocumentIdentityElement[]? documentIdentityElements = null,
        DocumentSecurityElements? documentSecurityElements = null,
        bool isInEducationOrganizationHierarchy = false,
        long educationOrganizationId = 0,
        long? parentEducationOrganizationId = null,
        TraceId? traceId = null,
        string projectName = "ProjectName"
    )
    {
        if (documentSecurityElements == null)
        {
            documentSecurityElements = new([], [], []);
        }

        if (traceId == null)
        {
            traceId = new("NotProvided");
        }
        return (
            new
            {
                ResourceInfo = CreateResourceInfo(
                    resourceName,
                    projectName,
                    allowIdentityUpdates,
                    isInEducationOrganizationHierarchy,
                    educationOrganizationId,
                    parentEducationOrganizationId
                ),
                DocumentInfo = CreateDocumentInfo(
                    referentialIdGuid,
                    documentReferences,
                    descriptorReferences,
                    superclassIdentity,
                    documentIdentityElements
                ),
                EdfiDoc = JsonNode.Parse(edFiDocString),
                TraceId = traceId,
                DocumentUuid = new DocumentUuid(documentUuidGuid),
                UpdateCascadeHandler = new UpdateCascadeHandler(new ApiSchemaProvider(), NullLogger.Instance),
                DocumentSecurityElements = documentSecurityElements,
                ResourceAuthorizationHandler = new ResourceAuthorizationHandler(
                    [],
                    new NoAuthorizationServiceFactory(),
                    NullLogger.Instance
                ),
            }
        ).ActLike<IUpdateRequest>();
    }

    protected static IGetRequest CreateGetRequest(
        string resourceName,
        Guid documentUuidGuid,
        TraceId? traceId = null
    )
    {
        if (traceId == null)
        {
            traceId = new("NotProvided");
        }

        return (
            new
            {
                ResourceInfo = CreateResourceInfo(resourceName),
                TraceId = traceId,
                DocumentUuid = new DocumentUuid(documentUuidGuid),
                ResourceAuthorizationHandler = new ResourceAuthorizationHandler(
                    [],
                    new NoAuthorizationServiceFactory(),
                    NullLogger.Instance
                ),
            }
        ).ActLike<IGetRequest>();
    }

    protected static IQueryRequest CreateQueryRequest(
        string resourceName,
        Dictionary<string, string>? searchParameters,
        PaginationParameters? paginationParameters,
        TraceId? traceId = null
    )
    {
        if (traceId == null)
        {
            traceId = new("NotProvided");
        }
        return (
            new
            {
                ResourceInfo = CreateResourceInfo(resourceName),
                SearchParameters = searchParameters,
                PaginationParameters = paginationParameters,
                TraceId = traceId,
            }
        ).ActLike<IQueryRequest>();
    }

    protected static IDeleteRequest CreateDeleteRequest(
        string resourceName,
        Guid documentUuidGuid,
        TraceId? traceId = null,
        bool isEdOrgHierarchy = false
    )
    {
        if (traceId == null)
        {
            traceId = new("NotProvided");
        }
        return (
            new
            {
                ResourceInfo = CreateResourceInfo(resourceName),
                TraceId = traceId,
                DocumentUuid = new DocumentUuid(documentUuidGuid),
<<<<<<< HEAD
                ResourceAuthorizationHandler = new ResourceAuthorizationHandler([], NullLogger.Instance),
                IsEdOrgHierarchy = new IsEdOrgHierarchy(isEdOrgHierarchy),
=======
                ResourceAuthorizationHandler = new ResourceAuthorizationHandler(
                    [],
                    new NoAuthorizationServiceFactory(),
                    NullLogger.Instance
                ),
>>>>>>> 9b3572fa
            }
        ).ActLike<IDeleteRequest>();
    }

    /// <summary>
    /// Takes a DB setup function and two DB operation functions. The setup function is given
    /// a managed connection and transaction and runs on the current thread. Transaction
    /// commit is provided and no results are returned to the caller.
    ///
    /// The two functions which perform DB operations have their transactions orchestrated
    /// such that the first transaction executes without committing, then the second transaction
    /// executes and blocks in the DB until the first transaction is committed, at which
    /// point the second transaction either completes or aborts due to a concurrency problem.
    ///
    /// The first operation is given a managed connection and transaction provided
    /// on the current thread, whereas the second operation has a managed connection and
    /// transaction provided to it on a separate thread.
    ///
    /// This method returns the operation results for each operation performed.
    ///
    /// </summary>
    protected async Task<(T?, U?)> OrchestrateOperations<T, U>(
        Func<NpgsqlConnection, NpgsqlTransaction, Task> setup,
        Func<NpgsqlConnection, NpgsqlTransaction, Task<T>> dbOperation1,
        Func<NpgsqlConnection, NpgsqlTransaction, Task<U>> dbOperation2
    )
    {
        // Connection and transaction for the setup
        await using var connectionForSetup = await DataSource!.OpenConnectionAsync();
        await using var transactionForSetup = await connectionForSetup.BeginTransactionAsync(
            System.Data.IsolationLevel.RepeatableRead
        );

        // Run the setup
        await setup(connectionForSetup, transactionForSetup);

        // Commit the setup
        await transactionForSetup.CommitAsync();

        // Cleanup setup connection/transaction to avoid confusion
        await transactionForSetup.DisposeAsync();
        await connectionForSetup.DisposeAsync();

        // Connection and transaction managed in this method for DB transaction 1
        await using var connection1 = await DataSource!.OpenConnectionAsync();
        await using var transaction1 = await connection1.BeginTransactionAsync(ConfiguredIsolationLevel);

        // Use these for threads to signal each other for coordination
        using EventWaitHandle Transaction1Go = new AutoResetEvent(false);
        using EventWaitHandle Transaction2Go = new AutoResetEvent(false);

        // Connection and transaction managed in this method for DB transaction 2
        NpgsqlConnection? connection2 = null;
        NpgsqlTransaction? transaction2 = null;
        U? result2 = default;

        // DB Transaction 2's thread
        _ = Task.Run(async () =>
        {
            // Step #0: Wait for signal from transaction 1 thread to start
            Transaction2Go?.WaitOne();

            // Step #3: Create new connection and begin DB transaction 2
            connection2 = await DataSource!.OpenConnectionAsync();
            transaction2 = await connection2.BeginTransactionAsync(ConfiguredIsolationLevel);

            // Step #4: Signal to transaction 1 thread to continue in parallel
            Transaction1Go?.Set();

            // Step #6: Execute DB operation 2, which will block in DB until transaction 1 commits
            result2 = await dbOperation2(connection2, transaction2);

            // Step #9: DB operation unblocked by DB transaction 1 commit, so now we can commit
            try
            {
                await transaction2.CommitAsync();
            }
            catch (Exception)
            {
                //This transaction was completed or rolled back as part of a retry, we must
                //swallow this exception
            }

            // Step #10: Tell transaction 1 thread we are done
            Transaction1Go?.Set();
        });

        // Step #1: Execute DB operation 1 without committing
        T? result1 = await dbOperation1(connection1, transaction1);

        // Step #2: Yield to transaction 2 thread
        Transaction2Go?.Set();
        Transaction1Go?.WaitOne();

        // Step #5: Give transaction 2 thread time for it's blocking DB operation to execute on DB
        Thread.Sleep(1000);

        // Step #7: Commit DB transaction 1, which will unblock transaction 2's DB operation
        await transaction1.CommitAsync();

        // Step #8: Wait for transaction 2 thread to finish
        Transaction1Go?.WaitOne();

        // Step #11: Cleanup and return
        if (transaction2 is not null)
        {
            await transaction2.DisposeAsync();
        }
        if (connection2 is not null)
        {
            await connection2.DisposeAsync();
        }

        return (result1, result2);
    }
}<|MERGE_RESOLUTION|>--- conflicted
+++ resolved
@@ -439,16 +439,12 @@
                 ResourceInfo = CreateResourceInfo(resourceName),
                 TraceId = traceId,
                 DocumentUuid = new DocumentUuid(documentUuidGuid),
-<<<<<<< HEAD
-                ResourceAuthorizationHandler = new ResourceAuthorizationHandler([], NullLogger.Instance),
-                IsEdOrgHierarchy = new IsEdOrgHierarchy(isEdOrgHierarchy),
-=======
                 ResourceAuthorizationHandler = new ResourceAuthorizationHandler(
                     [],
                     new NoAuthorizationServiceFactory(),
                     NullLogger.Instance
                 ),
->>>>>>> 9b3572fa
+                IsEdOrgHierarchy = new IsEdOrgHierarchy(isEdOrgHierarchy),
             }
         ).ActLike<IDeleteRequest>();
     }
