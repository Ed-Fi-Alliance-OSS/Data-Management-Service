--- conflicted
+++ resolved
@@ -160,13 +160,9 @@
                 upsertRequest.ResourceInfo.ProjectName.Value,
                 upsertRequest.ResourceInfo.ResourceName.Value,
                 upsertRequest.ResourceInfo.EducationOrganizationHierarchyInfo.Id,
-<<<<<<< HEAD
-                upsertRequest.ResourceInfo.EducationOrganizationHierarchyInfo.ParentIds,
+                upsertRequest.ResourceInfo.EducationOrganizationHierarchyInfo.ParentId,
                 newDocumentId,
                 documentPartitionKey,
-=======
-                upsertRequest.ResourceInfo.EducationOrganizationHierarchyInfo.ParentId,
->>>>>>> a9b4b310
                 connection,
                 transaction
             );
@@ -237,13 +233,9 @@
                 upsertRequest.ResourceInfo.ProjectName.Value,
                 upsertRequest.ResourceInfo.ResourceName.Value,
                 upsertRequest.ResourceInfo.EducationOrganizationHierarchyInfo.Id,
-<<<<<<< HEAD
-                upsertRequest.ResourceInfo.EducationOrganizationHierarchyInfo.ParentIds,
+                upsertRequest.ResourceInfo.EducationOrganizationHierarchyInfo.ParentId,
                 documentId,
                 documentPartitionKey,
-=======
-                upsertRequest.ResourceInfo.EducationOrganizationHierarchyInfo.ParentId,
->>>>>>> a9b4b310
                 connection,
                 transaction
             );
