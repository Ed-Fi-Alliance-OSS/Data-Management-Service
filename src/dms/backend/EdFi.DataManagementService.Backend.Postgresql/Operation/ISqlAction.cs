// SPDX-License-Identifier: Apache-2.0
// Licensed to the Ed-Fi Alliance under one or more agreements.
// The Ed-Fi Alliance licenses this file to you under the Apache License, Version 2.0.
// See the LICENSE and NOTICES files in the project root for more information.

using System.Text.Json;
using System.Text.Json.Nodes;
using EdFi.DataManagementService.Backend.Postgresql.Model;
using EdFi.DataManagementService.Core.External.Model;
using Npgsql;

namespace EdFi.DataManagementService.Backend.Postgresql.Operation;

/// <summary>
/// A facade of all the DB interactions. Any action requiring SQL statement execution should be here.
/// Connections and transactions are managed by the caller.
/// Exceptions are handled by the caller.
/// </summary>
public interface ISqlAction
{
    public Task<DocumentSummary?> FindDocumentEdfiDocByDocumentUuid(
        DocumentUuid documentUuid,
        string resourceName,
        PartitionKey partitionKey,
        NpgsqlConnection connection,
        NpgsqlTransaction transaction,
        TraceId traceId
    );

    public Task<Document?> FindDocumentByReferentialId(
        ReferentialId referentialId,
        PartitionKey partitionKey,
        NpgsqlConnection connection,
        NpgsqlTransaction transaction,
        TraceId traceId
    );

    public Task<JsonArray> GetAllDocumentsByResourceName(
        string resourceName,
        PaginationParameters paginationParameters,
        NpgsqlConnection connection,
        NpgsqlTransaction transaction,
        TraceId traceId
    );

    public Task<int> GetTotalDocumentsForResourceName(
        string resourceName,
        NpgsqlConnection connection,
        NpgsqlTransaction transaction,
        TraceId traceId
    );

    public Task<long> InsertDocumentAndAlias(
        Document document,
        int referentialPartitionKey,
        Guid referentialId,
        NpgsqlConnection connection,
        NpgsqlTransaction transaction
    );

    public Task<int> UpdateDocumentEdfiDoc(
        int documentPartitionKey,
        Guid documentUuid,
        JsonElement edfiDoc,
        JsonElement securityElements,
        NpgsqlConnection connection,
        NpgsqlTransaction transaction,
        TraceId traceId
    );

    public Task<UpdateDocumentValidationResult> UpdateDocumentValidation(
        DocumentUuid documentUuid,
        PartitionKey documentPartitionKey,
        ReferentialId referentialId,
        PartitionKey referentialPartitionKey,
        NpgsqlConnection connection,
        NpgsqlTransaction transaction,
        TraceId traceId
    );

    public Task<long> InsertAlias(
        Alias alias,
        NpgsqlConnection connection,
        NpgsqlTransaction transaction,
        TraceId traceId
    );

    public Task<int> UpdateAliasReferentialIdByDocumentUuid(
        short referentialPartitionKey,
        Guid referentialId,
        short documentPartitionKey,
        Guid documentUuid,
        NpgsqlConnection connection,
        NpgsqlTransaction transaction,
        TraceId traceId
    );

    public Task<Guid[]> InsertReferences(
        BulkReferences bulkReferences,
        NpgsqlConnection connection,
        NpgsqlTransaction transaction,
        TraceId traceId
    );

    public Task<int> DeleteDocumentByDocumentUuid(
        PartitionKey documentPartitionKey,
        DocumentUuid documentUuid,
        NpgsqlConnection connection,
        NpgsqlTransaction transaction,
        TraceId traceId
    );

    public Task<string[]> FindReferencingResourceNamesByDocumentUuid(
        DocumentUuid documentUuid,
        PartitionKey documentPartitionKey,
        NpgsqlConnection connection,
        NpgsqlTransaction transaction,
        TraceId traceId
    );

    public Task<Document[]> FindReferencingDocumentsByDocumentId(
        long documentId,
        short documentPartitionKey,
        NpgsqlConnection connection,
        NpgsqlTransaction transaction,
        TraceId traceId
    );

    public Task<int> InsertEducationOrganizationHierarchy(
        string projectName,
        string resourceName,
        long educationOrganizationId,
<<<<<<< HEAD
        long[] parentEducationOrganizationIds,
        long documentId,
        short documentPartitionKey,
=======
        long? parentEducationOrganizationId,
>>>>>>> a9b4b310
        NpgsqlConnection connection,
        NpgsqlTransaction transaction
    );

    public Task<int> UpdateEducationOrganizationHierarchy(
        string projectName,
        string resourceName,
        long educationOrganizationId,
<<<<<<< HEAD
        long[] parentEducationOrganizationIds,
        long documentId,
        short documentPartitionKey,
=======
        long? parentEducationOrganizationId,
>>>>>>> a9b4b310
        NpgsqlConnection connection,
        NpgsqlTransaction transaction
    );

    public Task<int> DeleteEducationOrganizationHierarchy(
        string projectName,
        string resourceName,
        long documentId,
        short documentPartitionKey,
        NpgsqlConnection connection,
        NpgsqlTransaction transaction
    );

    public Task<long[]> GetAncestorEducationOrganizationIds(
        PartitionKey documentPartitionKey,
        DocumentUuid documentUuid,
        NpgsqlConnection connection,
        NpgsqlTransaction transaction,
        TraceId traceId
    );

    public Task<long[]> GetAncestorEducationOrganizationIdsForUpsert(
        long[] educationOrganizationIds,
        NpgsqlConnection connection,
        NpgsqlTransaction transaction,
        TraceId traceId
    );
}<|MERGE_RESOLUTION|>--- conflicted
+++ resolved
@@ -130,13 +130,9 @@
         string projectName,
         string resourceName,
         long educationOrganizationId,
-<<<<<<< HEAD
-        long[] parentEducationOrganizationIds,
+        long? parentEducationOrganizationId,
         long documentId,
         short documentPartitionKey,
-=======
-        long? parentEducationOrganizationId,
->>>>>>> a9b4b310
         NpgsqlConnection connection,
         NpgsqlTransaction transaction
     );
@@ -145,13 +141,9 @@
         string projectName,
         string resourceName,
         long educationOrganizationId,
-<<<<<<< HEAD
-        long[] parentEducationOrganizationIds,
+        long? parentEducationOrganizationId,
         long documentId,
         short documentPartitionKey,
-=======
-        long? parentEducationOrganizationId,
->>>>>>> a9b4b310
         NpgsqlConnection connection,
         NpgsqlTransaction transaction
     );
