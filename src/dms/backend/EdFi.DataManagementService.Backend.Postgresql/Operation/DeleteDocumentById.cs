// SPDX-License-Identifier: Apache-2.0
// Licensed to the Ed-Fi Alliance under one or more agreements.
// The Ed-Fi Alliance licenses this file to you under the Apache License, Version 2.0.
// See the LICENSE and NOTICES files in the project root for more information.

using System.Text.Json;
using System.Text.Json.Nodes;
using EdFi.DataManagementService.Core.External.Backend;
using EdFi.DataManagementService.Core.External.Model;
using Microsoft.Extensions.Logging;
using Npgsql;
using static EdFi.DataManagementService.Backend.PartitionUtility;

namespace EdFi.DataManagementService.Backend.Postgresql.Operation;

public interface IDeleteDocumentById
{
    public Task<DeleteResult> DeleteById(
        IDeleteRequest deleteRequest,
        NpgsqlConnection connection,
        NpgsqlTransaction transaction
    );
}

public class DeleteDocumentById(ISqlAction _sqlAction, ILogger<DeleteDocumentById> _logger)
    : IDeleteDocumentById
{
    public async Task<DeleteResult> DeleteById(
        IDeleteRequest deleteRequest,
        NpgsqlConnection connection,
        NpgsqlTransaction transaction
    )
    {
        _logger.LogDebug("Entering DeleteDocumentById.DeleteById - {TraceId}", deleteRequest.TraceId.Value);
        var documentPartitionKey = PartitionKeyFor(deleteRequest.DocumentUuid);

        try
        {
            // Create a transaction save point
            await transaction.SaveAsync("beforeDelete");

            var documentSummary = await _sqlAction.FindDocumentEdfiDocByDocumentUuid(
                deleteRequest.DocumentUuid,
                deleteRequest.ResourceInfo.ResourceName.Value,
                documentPartitionKey,
                connection,
                transaction,
                deleteRequest.TraceId
            );

            if (documentSummary == null)
            {
                return new DeleteResult.DeleteFailureNotExists();
            }

<<<<<<< HEAD
            JsonNode securityElements = documentSummary.SecurityElements.Deserialize<JsonNode>()!;
            string[] namespaceSecurityElements = securityElements["Namespace"]!
                .AsArray()
                .Select(v => v!.GetValue<string>())
                .ToArray();

            long[] educationOrganizationSecurityElements =
                await _sqlAction.GetAncestorEducationOrganizationIds(
                    PartitionKeyFor(deleteRequest.DocumentUuid),
                    deleteRequest.DocumentUuid,
                    connection,
                    transaction,
                    deleteRequest.TraceId
                );

            var deleteAuthorizationResult = deleteRequest.ResourceAuthorizationHandler.Authorize(
                namespaceSecurityElements,
                educationOrganizationSecurityElements
=======
            var securityElements = documentSummary.SecurityElements.ToDocumentSecurityElements()!;

            var deleteAuthorizationResult = await deleteRequest.ResourceAuthorizationHandler.Authorize(
                securityElements,
                OperationType.Delete,
                deleteRequest.TraceId
>>>>>>> 9b3572fa
            );

            if (deleteAuthorizationResult is ResourceAuthorizationResult.NotAuthorized notAuthorized)
            {
                return new DeleteResult.DeleteFailureNotAuthorized(notAuthorized.ErrorMessages);
            }

            if (deleteRequest.IsEdOrgHierarchy.Value && documentSummary.DocumentId != null)
            {
                long documentId = documentSummary.DocumentId.Value;

                await _sqlAction.DeleteEducationOrganizationHierarchy(
                    deleteRequest.ResourceInfo.ProjectName.Value,
                    deleteRequest.ResourceInfo.ResourceName.Value,
                    documentId,
                    documentPartitionKey.Value,
                    connection,
                    transaction
                );
            }

            int rowsAffectedOnDocumentDelete = await _sqlAction.DeleteDocumentByDocumentUuid(
                documentPartitionKey,
                deleteRequest.DocumentUuid,
                connection,
                transaction,
                deleteRequest.TraceId
            );

            switch (rowsAffectedOnDocumentDelete)
            {
                case 1:
                    return new DeleteResult.DeleteSuccess();
                case 0:
                    _logger.LogInformation(
                        "Failure: Record to delete does not exist - {TraceId}",
                        deleteRequest.TraceId.Value
                    );
                    return new DeleteResult.DeleteFailureNotExists();
                default:
                    _logger.LogError(
                        "DeleteDocumentById rows affected was '{RowsAffected}' for {DocumentUuid} - {TraceId}",
                        rowsAffectedOnDocumentDelete,
                        deleteRequest.DocumentUuid,
                        deleteRequest.TraceId.Value
                    );
                    return new DeleteResult.UnknownFailure("Unknown Failure");
            }
        }
        catch (PostgresException pe) when (pe.SqlState == PostgresErrorCodes.SerializationFailure)
        {
            _logger.LogDebug(
                pe,
                "Transaction conflict on DeleteById - {TraceId}",
                deleteRequest.TraceId.Value
            );
            return new DeleteResult.DeleteFailureWriteConflict();
        }
        catch (PostgresException pe) when (pe.SqlState == PostgresErrorCodes.DeadlockDetected)
        {
            _logger.LogDebug(
                pe,
                "Transaction deadlock on DeleteById - {TraceId}",
                deleteRequest.TraceId.Value
            );
            return new DeleteResult.DeleteFailureWriteConflict();
        }
        catch (PostgresException pe) when (pe.SqlState == PostgresErrorCodes.ForeignKeyViolation)
        {
            // Restore transaction save point to continue using transaction
            await transaction.RollbackAsync("beforeDelete");

            var referencingDocumentNames = await _sqlAction.FindReferencingResourceNamesByDocumentUuid(
                deleteRequest.DocumentUuid,
                documentPartitionKey,
                connection,
                transaction,
                deleteRequest.TraceId
            );
            _logger.LogDebug(pe, "Foreign key violation on Delete - {TraceId}", deleteRequest.TraceId.Value);
            return new DeleteResult.DeleteFailureReference(referencingDocumentNames.ToArray());
        }
        catch (Exception ex)
        {
            _logger.LogError(ex, "DeleteById failure - {TraceId}", deleteRequest.TraceId.Value);
            return new DeleteResult.UnknownFailure("Unknown Failure");
        }
    }
}<|MERGE_RESOLUTION|>--- conflicted
+++ resolved
@@ -53,33 +53,12 @@
                 return new DeleteResult.DeleteFailureNotExists();
             }
 
-<<<<<<< HEAD
-            JsonNode securityElements = documentSummary.SecurityElements.Deserialize<JsonNode>()!;
-            string[] namespaceSecurityElements = securityElements["Namespace"]!
-                .AsArray()
-                .Select(v => v!.GetValue<string>())
-                .ToArray();
-
-            long[] educationOrganizationSecurityElements =
-                await _sqlAction.GetAncestorEducationOrganizationIds(
-                    PartitionKeyFor(deleteRequest.DocumentUuid),
-                    deleteRequest.DocumentUuid,
-                    connection,
-                    transaction,
-                    deleteRequest.TraceId
-                );
-
-            var deleteAuthorizationResult = deleteRequest.ResourceAuthorizationHandler.Authorize(
-                namespaceSecurityElements,
-                educationOrganizationSecurityElements
-=======
             var securityElements = documentSummary.SecurityElements.ToDocumentSecurityElements()!;
 
             var deleteAuthorizationResult = await deleteRequest.ResourceAuthorizationHandler.Authorize(
                 securityElements,
                 OperationType.Delete,
                 deleteRequest.TraceId
->>>>>>> 9b3572fa
             );
 
             if (deleteAuthorizationResult is ResourceAuthorizationResult.NotAuthorized notAuthorized)
