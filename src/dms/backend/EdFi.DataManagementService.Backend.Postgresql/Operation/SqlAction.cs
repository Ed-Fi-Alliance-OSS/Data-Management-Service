// SPDX-License-Identifier: Apache-2.0
// Licensed to the Ed-Fi Alliance under one or more agreements.
// The Ed-Fi Alliance licenses this file to you under the Apache License, Version 2.0.
// See the LICENSE and NOTICES files in the project root for more information.

using System.Diagnostics;
using System.Text.Json;
using System.Text.Json.Nodes;
using EdFi.DataManagementService.Backend.Postgresql.Model;
using EdFi.DataManagementService.Core.External.Model;
using Npgsql;

namespace EdFi.DataManagementService.Backend.Postgresql.Operation;

public record UpdateDocumentValidationResult(bool DocumentExists, bool ReferentialIdUnchanged);

/// <summary>
/// A facade of all the DB interactions. Any action requiring SQL statement execution should be here.
/// Connections and transactions are managed by the caller.
/// Exceptions are handled by the caller.
/// </summary>
public class SqlAction() : ISqlAction
{
    private static string SqlFor(LockOption lockOption)
    {
        return lockOption switch
        {
            LockOption.None => "",
            LockOption.BlockUpdateDelete => "FOR NO KEY UPDATE",
            _ => throw new InvalidOperationException("Unknown lock option type"),
        };
    }

    /// <summary>
    /// Returns a Document from a data reader row for the Document table
    /// </summary>
    private static async Task<Document> ExtractDocumentFrom(NpgsqlDataReader reader)
    {
        return new(
            Id: reader.GetInt64(reader.GetOrdinal("Id")),
            DocumentPartitionKey: reader.GetInt16(reader.GetOrdinal("DocumentPartitionKey")),
            DocumentUuid: reader.GetGuid(reader.GetOrdinal("DocumentUuid")),
            ResourceName: reader.GetString(reader.GetOrdinal("ResourceName")),
            ResourceVersion: reader.GetString(reader.GetOrdinal("ResourceVersion")),
            IsDescriptor: reader.GetBoolean(reader.GetOrdinal("IsDescriptor")),
            ProjectName: reader.GetString(reader.GetOrdinal("ProjectName")),
            EdfiDoc: await reader.GetFieldValueAsync<JsonElement>(reader.GetOrdinal("EdfiDoc")),
            SecurityElements: await reader.GetFieldValueAsync<JsonElement>(
                reader.GetOrdinal("SecurityElements")
            ),
            CreatedAt: reader.GetDateTime(reader.GetOrdinal("CreatedAt")),
            LastModifiedAt: reader.GetDateTime(reader.GetOrdinal("LastModifiedAt")),
            LastModifiedTraceId: reader.GetString(reader.GetOrdinal("LastModifiedTraceId"))
        );
    }

    /// <summary>
    /// Returns the EdfiDoc of single Document from the database corresponding to the given DocumentUuid,
    /// or null if no matching Document was found.
    /// </summary>
    public async Task<DocumentSummary?> FindDocumentEdfiDocByDocumentUuid(
        DocumentUuid documentUuid,
        string resourceName,
        PartitionKey partitionKey,
        NpgsqlConnection connection,
        NpgsqlTransaction transaction,
        TraceId traceId
    )
    {
        await using NpgsqlCommand command = new(
            $@"SELECT EdfiDoc, SecurityElements, LastModifiedAt, LastModifiedTraceId, Id  FROM dms.Document WHERE DocumentPartitionKey = $1 AND DocumentUuid = $2 AND ResourceName = $3 {SqlFor(LockOption.BlockUpdateDelete)};",
            connection,
            transaction
        )
        {
            Parameters =
            {
                new() { Value = partitionKey.Value },
                new() { Value = documentUuid.Value },
                new() { Value = resourceName },
            },
        };

        await command.PrepareAsync();
        await using NpgsqlDataReader reader = await command.ExecuteReaderAsync();

        if (!reader.HasRows)
        {
            return null;
        }

        // Assumes only one row returned
        await reader.ReadAsync();

        return new DocumentSummary(
            EdfiDoc: await reader.GetFieldValueAsync<JsonElement>(reader.GetOrdinal("EdfiDoc")),
            SecurityElements: await reader.GetFieldValueAsync<JsonElement>(
                reader.GetOrdinal("SecurityElements")
            ),
            LastModifiedAt: reader.GetDateTime(reader.GetOrdinal("LastModifiedAt")),
            LastModifiedTraceId: reader.GetString(reader.GetOrdinal("LastModifiedTraceId")),
            DocumentId: reader.GetInt64(reader.GetOrdinal("Id"))
        );
    }

    /// <summary>
    /// Returns a single Document from the database corresponding to the given ReferentialId,
    /// or null if no matching Document was found.
    /// </summary>
    public async Task<Document?> FindDocumentByReferentialId(
        ReferentialId referentialId,
        PartitionKey partitionKey,
        NpgsqlConnection connection,
        NpgsqlTransaction transaction,
        TraceId traceId
    )
    {
        await using NpgsqlCommand command = new(
            $@"SELECT * FROM dms.Document d
                INNER JOIN dms.Alias a ON a.DocumentId = d.Id AND a.DocumentPartitionKey = d.DocumentPartitionKey
                WHERE a.ReferentialPartitionKey = $1 AND a.ReferentialId = $2 {SqlFor(LockOption.BlockUpdateDelete)};",
            connection,
            transaction
        )
        {
            Parameters =
            {
                new() { Value = partitionKey.Value },
                new() { Value = referentialId.Value },
            },
        };

        await command.PrepareAsync();
        await using NpgsqlDataReader reader = await command.ExecuteReaderAsync();

        if (!reader.HasRows)
        {
            return null;
        }

        // Assumes only one row returned (should never be more due to DB unique constraint)
        await reader.ReadAsync();
        return await ExtractDocumentFrom(reader);
    }

    /// <summary>
    /// Returns an array of Documents from the database corresponding to the given ResourceName
    /// </summary>
    public async Task<JsonArray> GetAllDocumentsByResourceName(
        string resourceName,
        PaginationParameters paginationParameters,
        NpgsqlConnection connection,
        NpgsqlTransaction transaction,
        TraceId traceId
    )
    {
        await using NpgsqlCommand command = new(
            @"SELECT EdfiDoc FROM dms.Document WHERE ResourceName = $1 ORDER BY CreatedAt OFFSET $2 ROWS FETCH FIRST $3 ROWS ONLY;",
            connection,
            transaction
        )
        {
            Parameters =
            {
                new() { Value = resourceName },
                new() { Value = paginationParameters.Offset ?? 0 },
                new() { Value = paginationParameters.Limit ?? 25 },
            },
        };

        await command.PrepareAsync();
        await using NpgsqlDataReader reader = await command.ExecuteReaderAsync();

        var documents = new List<JsonNode>();

        while (await reader.ReadAsync())
        {
            JsonNode? edfiDoc = (await reader.GetFieldValueAsync<JsonElement>(0)).Deserialize<JsonNode>();

            if (edfiDoc != null)
            {
                documents.Add(edfiDoc);
            }
        }

        return new(documents.ToArray());
    }

    /// <summary>
    /// Returns total number of Documents from the database corresponding to the given ResourceName,
    /// or 0 if no matching Document was found.
    /// </summary>
    public async Task<int> GetTotalDocumentsForResourceName(
        string resourceName,
        NpgsqlConnection connection,
        NpgsqlTransaction transaction,
        TraceId traceId
    )
    {
        await using NpgsqlCommand command = new(
            @"SELECT Count(1) Total FROM dms.Document WHERE resourcename = $1;",
            connection,
            transaction
        )
        {
            Parameters = { new() { Value = resourceName } },
        };

        await command.PrepareAsync();
        await using NpgsqlDataReader reader = await command.ExecuteReaderAsync();

        if (!reader.HasRows)
        {
            return 0;
        }

        await reader.ReadAsync();
        return reader.GetInt16(reader.GetOrdinal("Total"));
    }

    /// <summary>
    /// Insert a single Document into the database and return the Id of the new document
    /// </summary>
    public async Task<long> InsertDocumentAndAlias(
        Document document,
        int referentialPartitionKey,
        Guid referentialId,
        NpgsqlConnection connection,
        NpgsqlTransaction transaction
    )
    {
        await using var command = new NpgsqlCommand(
            @"
            WITH Documents AS (
            INSERT INTO dms.Document (DocumentPartitionKey, DocumentUuid, ResourceName, ResourceVersion, IsDescriptor, ProjectName, EdfiDoc, SecurityElements, LastModifiedTraceId)
              VALUES ($1, $2, $3, $4, $5, $6, $7, $8, $9)
              RETURNING Id
            )
            INSERT INTO dms.Alias (ReferentialPartitionKey, ReferentialId, DocumentId, DocumentPartitionKey)
              SELECT $10, $11, Id, $1 FROM Documents RETURNING DocumentId;
            ",
            connection,
            transaction
        )
        {
            Parameters =
            {
                new() { Value = document.DocumentPartitionKey },
                new() { Value = document.DocumentUuid },
                new() { Value = document.ResourceName },
                new() { Value = document.ResourceVersion },
                new() { Value = document.IsDescriptor },
                new() { Value = document.ProjectName },
                new() { Value = document.EdfiDoc },
                new() { Value = document.SecurityElements },
                new() { Value = document.LastModifiedTraceId },
                new() { Value = referentialPartitionKey },
                new() { Value = referentialId },
            },
        };

        await command.PrepareAsync();
        return Convert.ToInt64(await command.ExecuteScalarAsync());
    }

    /// <summary>
    /// Update the EdfiDoc of a Document and return the number of rows affected
    /// </summary>
    public async Task<int> UpdateDocumentEdfiDoc(
        int documentPartitionKey,
        Guid documentUuid,
        JsonElement edfiDoc,
        JsonElement securityElements,
        NpgsqlConnection connection,
        NpgsqlTransaction transaction,
        TraceId traceId
    )
    {
        await using var command = new NpgsqlCommand(
            @"UPDATE dms.Document
              SET EdfiDoc = $1, LastModifiedAt = clock_timestamp(), LastModifiedTraceId = $4, SecurityElements = $5
              WHERE DocumentPartitionKey = $2 AND DocumentUuid = $3
              RETURNING Id;",
            connection,
            transaction
        )
        {
            Parameters =
            {
                new() { Value = edfiDoc },
                new() { Value = documentPartitionKey },
                new() { Value = documentUuid },
                new() { Value = traceId.Value },
                new() { Value = securityElements },
            },
        };

        await command.PrepareAsync();
        return await command.ExecuteNonQueryAsync();
    }

    public async Task<UpdateDocumentValidationResult> UpdateDocumentValidation(
        DocumentUuid documentUuid,
        PartitionKey documentPartitionKey,
        ReferentialId referentialId,
        PartitionKey referentialPartitionKey,
        NpgsqlConnection connection,
        NpgsqlTransaction transaction,
        TraceId traceId
    )
    {
        string sqlForLockOption = SqlFor(LockOption.BlockUpdateDelete);
        if (sqlForLockOption != "")
        {
            // Only lock the Documents table
            sqlForLockOption += " OF d";
        }

        await using NpgsqlCommand command = new(
            $@"SELECT DocumentUuid, ReferentialId
                   FROM dms.Document d
                   LEFT JOIN dms.Alias a ON
                       a.DocumentId = d.Id
                       AND a.DocumentPartitionKey = d.DocumentPartitionKey
                       AND a.ReferentialId = $1 and a.ReferentialPartitionKey = $2
                   WHERE d.DocumentUuid = $3 AND d.DocumentPartitionKey = $4 {sqlForLockOption};",
            connection,
            transaction
        )
        {
            Parameters =
            {
                new() { Value = referentialId.Value },
                new() { Value = referentialPartitionKey.Value },
                new() { Value = documentUuid.Value },
                new() { Value = documentPartitionKey.Value },
            },
        };

        await command.PrepareAsync();
        await using NpgsqlDataReader reader = await command.ExecuteReaderAsync();

        if (!reader.HasRows)
        {
            // Document does not exist
            return new UpdateDocumentValidationResult(DocumentExists: false, ReferentialIdUnchanged: false);
        }

        // Assumes only one row returned (should never be more due to DB unique constraint)
        await reader.ReadAsync();

        if (await reader.IsDBNullAsync(reader.GetOrdinal("ReferentialId")))
        {
            // Extracted referential id does not match stored. Must be attempting to change natural key.
            return new UpdateDocumentValidationResult(DocumentExists: true, ReferentialIdUnchanged: false);
        }

        return new UpdateDocumentValidationResult(DocumentExists: true, ReferentialIdUnchanged: true);
    }

    /// <summary>
    /// Insert a single Alias into the database and return the Id of the new document
    /// </summary>
    public async Task<long> InsertAlias(
        Alias alias,
        NpgsqlConnection connection,
        NpgsqlTransaction transaction,
        TraceId traceId
    )
    {
        await using var command = new NpgsqlCommand(
            @"INSERT INTO dms.Alias (ReferentialPartitionKey, ReferentialId, DocumentId, DocumentPartitionKey)
              VALUES ($1, $2, $3, $4)
              RETURNING Id;",
            connection,
            transaction
        )
        {
            Parameters =
            {
                new() { Value = alias.ReferentialPartitionKey },
                new() { Value = alias.ReferentialId },
                new() { Value = alias.DocumentId },
                new() { Value = alias.DocumentPartitionKey },
            },
        };

        await command.PrepareAsync();
        return Convert.ToInt64(await command.ExecuteScalarAsync());
    }

    /// <summary>
    /// Update the ReferentialId of a document by its DocumentUuid for cases
    /// when identity updates are permitted.
    /// </summary>
    public async Task<int> UpdateAliasReferentialIdByDocumentUuid(
        short referentialPartitionKey,
        Guid referentialId,
        short documentPartitionKey,
        Guid documentUuid,
        NpgsqlConnection connection,
        NpgsqlTransaction transaction,
        TraceId traceId
    )
    {
        await using var command = new NpgsqlCommand(
            @"UPDATE dms.Alias AS a
              SET ReferentialPartitionKey = $1, ReferentialId = $2
              FROM dms.Document AS d
              WHERE d.Id = a.DocumentId AND d.DocumentPartitionKey = a.DocumentPartitionKey
              AND d.DocumentPartitionKey = $3 AND d.DocumentUuid = $4;",
            connection,
            transaction
        )
        {
            Parameters =
            {
                new() { Value = referentialPartitionKey },
                new() { Value = referentialId },
                new() { Value = documentPartitionKey },
                new() { Value = documentUuid },
            },
        };

        await command.PrepareAsync();
        return await command.ExecuteNonQueryAsync();
    }

    /// <summary>
    /// Attempt to insert references into the Reference table.
    /// If any referentialId is invalid, rolls back and returns an array of invalid referentialIds.
    /// </summary>
    public async Task<Guid[]> InsertReferences(
        BulkReferences bulkReferences,
        NpgsqlConnection connection,
        NpgsqlTransaction transaction,
        TraceId traceId
    )
    {
        Trace.Assert(
            bulkReferences.ReferentialIds.Length == bulkReferences.ReferentialPartitionKeys.Length,
            "Arrays of ReferentialIds and ReferentialPartitionKeys must be the same length"
        );

        long[] parentDocumentIds = new long[bulkReferences.ReferentialIds.Length];
        Array.Fill(parentDocumentIds, bulkReferences.ParentDocumentId);

        short[] parentDocumentPartitionKeys = new short[bulkReferences.ReferentialIds.Length];
        Array.Fill(parentDocumentPartitionKeys, bulkReferences.ParentDocumentPartitionKey);

        await using var command = new NpgsqlCommand(
            @"SELECT dms.InsertReferences($1, $2, $3, $4)",
            connection,
            transaction
        )
        {
            Parameters =
            {
                new() { Value = parentDocumentIds },
                new() { Value = parentDocumentPartitionKeys },
                new() { Value = bulkReferences.ReferentialIds },
                new() { Value = bulkReferences.ReferentialPartitionKeys },
            },
        };
        await command.PrepareAsync();
        await using NpgsqlDataReader reader = await command.ExecuteReaderAsync();

        List<Guid> result = [];
        while (await reader.ReadAsync())
        {
            result.Add(reader.GetGuid(0));
        }

        return result.ToArray();
    }

    /// <summary>
    /// Delete a document for a given documentUuid and returns the number of rows affected.
    /// Delete cascades to Aliases and References tables
    /// </summary>
    public async Task<int> DeleteDocumentByDocumentUuid(
        PartitionKey documentPartitionKey,
        DocumentUuid documentUuid,
        NpgsqlConnection connection,
        NpgsqlTransaction transaction,
        TraceId traceId
    )
    {
        await using NpgsqlCommand command = new(
            @"DELETE from dms.Document WHERE DocumentPartitionKey = $1 AND DocumentUuid = $2;",
            connection,
            transaction
        )
        {
            Parameters =
            {
                new() { Value = documentPartitionKey.Value },
                new() { Value = documentUuid.Value },
            },
        };

        await command.PrepareAsync();
        return await command.ExecuteNonQueryAsync();
    }

    public async Task<string[]> FindReferencingResourceNamesByDocumentUuid(
        DocumentUuid documentUuid,
        PartitionKey documentPartitionKey,
        NpgsqlConnection connection,
        NpgsqlTransaction transaction,
        TraceId traceId
    )
    {
        await using NpgsqlCommand command = new(
            $@"SELECT d.ResourceName FROM dms.Document d
                   INNER JOIN (
                     SELECT ParentDocumentId, ParentDocumentPartitionKey
                     FROM dms.Reference r
                     INNER JOIN dms.Document d2 ON d2.Id = r.ReferencedDocumentId
                       AND d2.DocumentPartitionKey = r.ReferencedDocumentPartitionKey
                       WHERE d2.DocumentUuid = $1 AND d2.DocumentPartitionKey = $2) AS re
                     ON re.ParentDocumentId = d.id AND re.ParentDocumentPartitionKey = d.DocumentPartitionKey
                   ORDER BY d.ResourceName {SqlFor(LockOption.BlockUpdateDelete)};",
            connection,
            transaction
        )
        {
            Parameters =
            {
                new() { Value = documentUuid.Value },
                new() { Value = documentPartitionKey.Value },
            },
        };

        await command.PrepareAsync();
        await using NpgsqlDataReader reader = await command.ExecuteReaderAsync();

        var resourceNames = new List<string>();

        while (await reader.ReadAsync())
        {
            resourceNames.Add(reader.GetString(reader.GetOrdinal("ResourceName")));
        }

        return resourceNames.Distinct().ToArray();
    }

    public async Task<Document[]> FindReferencingDocumentsByDocumentId(
        long documentId,
        short documentPartitionKey,
        NpgsqlConnection connection,
        NpgsqlTransaction transaction,
        TraceId traceId
    )
    {
        await using NpgsqlCommand command = new(
            $@"SELECT * FROM dms.Document d
                                INNER JOIN dms.Reference r ON d.Id = r.ParentDocumentId And d.DocumentPartitionKey = r.ParentDocumentPartitionKey
                                WHERE r.ReferencedDocumentId = $1 AND r.ReferencedDocumentPartitionKey = $2
                                ORDER BY d.ResourceName {SqlFor(LockOption.BlockUpdateDelete)};",
            connection,
            transaction
        )
        {
            Parameters =
            {
                new() { Value = documentId },
                new() { Value = documentPartitionKey },
            },
        };

        await command.PrepareAsync();
        await using NpgsqlDataReader reader = await command.ExecuteReaderAsync();

        List<Document> documents = [];

        while (await reader.ReadAsync())
        {
            documents.Add(await ExtractDocumentFrom(reader));
        }

        return documents.ToArray();
    }

    public async Task<int> InsertEducationOrganizationHierarchy(
        string projectName,
        string resourceName,
        long educationOrganizationId,
<<<<<<< HEAD
        long[] parentEducationOrganizationIds,
        long documentId,
        short documentPartitionKey,
=======
        long? parentEducationOrganizationId,
>>>>>>> a9b4b310
        NpgsqlConnection connection,
        NpgsqlTransaction transaction
    )
    {
        await using NpgsqlCommand command = new(
<<<<<<< HEAD
            $@"INSERT INTO dms.EducationOrganizationHierarchy(ProjectName, ResourceName, EducationOrganizationId, ParentId, DocumentId, DocumentPartitionKey)
	            VALUES ($1, $2, $3, (SELECT Id FROM dms.EducationOrganizationHierarchy WHERE EducationOrganizationId = ANY($4)), $5, $6);",
=======
            $@"INSERT INTO dms.EducationOrganizationHierarchy(ProjectName, ResourceName, EducationOrganizationId, ParentId)
	            VALUES ($1, $2, $3, (SELECT Id FROM dms.EducationOrganizationHierarchy WHERE EducationOrganizationId = $4));",
>>>>>>> a9b4b310
            connection,
            transaction
        )
        {
            Parameters =
            {
                new() { Value = projectName },
                new() { Value = resourceName },
                new() { Value = educationOrganizationId },
<<<<<<< HEAD
                new() { Value = parentEducationOrganizationIds },
                new() { Value = documentId },
                new() { Value = documentPartitionKey },
=======
                new()
                {
                    Value = parentEducationOrganizationId.HasValue
                        ? parentEducationOrganizationId.Value
                        : DBNull.Value,
                },
>>>>>>> a9b4b310
            },
        };
        await command.PrepareAsync();
        return await command.ExecuteNonQueryAsync();
    }

    public async Task<int> UpdateEducationOrganizationHierarchy(
        string projectName,
        string resourceName,
        long educationOrganizationId,
<<<<<<< HEAD
        long[] parentEducationOrganizationIds,
        long documentId,
        short documentPartitionKey,
=======
        long? parentEducationOrganizationId,
>>>>>>> a9b4b310
        NpgsqlConnection connection,
        NpgsqlTransaction transaction
    )
    {
        await using NpgsqlCommand updateCommand = new(
            $@"UPDATE dms.EducationOrganizationHierarchy
                SET ParentId = (SELECT Id FROM dms.EducationOrganizationHierarchy WHERE EducationOrganizationId = $4)
                WHERE ProjectName = $1
                AND ResourceName = $2
<<<<<<< HEAD
                AND EducationOrganizationId = $3",
            connection,
            transaction
        )
        {
            Parameters =
            {
                new() { Value = projectName },
                new() { Value = resourceName },
                new() { Value = educationOrganizationId },
            },
        };
        await deleteCommand.PrepareAsync();
        await deleteCommand.ExecuteNonQueryAsync();

        await using NpgsqlCommand insertCommand = new(
            $@"INSERT INTO dms.EducationOrganizationHierarchy(ProjectName, ResourceName, EducationOrganizationId, ParentId, DocumentId, DocumentPartitionKey)
	            VALUES ($1, $2, $3, (SELECT Id FROM dms.EducationOrganizationHierarchy WHERE EducationOrganizationId = ANY($4)), $5, $6);",
=======
                AND EducationOrganizationId = $3;",
>>>>>>> a9b4b310
            connection,
            transaction
        )
        {
            Parameters =
            {
                new() { Value = projectName },
                new() { Value = resourceName },
                new() { Value = educationOrganizationId },
<<<<<<< HEAD
                new() { Value = parentEducationOrganizationIds },
                new() { Value = documentId },
                new() { Value = documentPartitionKey },
=======
                new()
                {
                    Value = parentEducationOrganizationId.HasValue
                        ? parentEducationOrganizationId.Value
                        : DBNull.Value,
                },
>>>>>>> a9b4b310
            },
        };
        await updateCommand.PrepareAsync();
        return await updateCommand.ExecuteNonQueryAsync();
    }

    public async Task<int> DeleteEducationOrganizationHierarchy(
        string projectName,
        string resourceName,
        long documentId,
        short documentPartitionKey,
        NpgsqlConnection connection,
        NpgsqlTransaction transaction
    )
    {
        await using NpgsqlCommand command = new(
            $@"DELETE FROM dms.EducationOrganizationHierarchy
	            WHERE ProjectName = $1
                AND ResourceName = $2
                AND DocumentId = $3
                AND DocumentPartitionKey = $4;",
            connection,
            transaction
        )
        {
            Parameters =
            {
                new() { Value = projectName },
                new() { Value = resourceName },
                new() { Value = documentId },
                new() { Value = documentPartitionKey },
            },
        };
        await command.PrepareAsync();
        return await command.ExecuteNonQueryAsync();
    }

    public async Task<long[]> GetAncestorEducationOrganizationIds(
        PartitionKey documentPartitionKey,
        DocumentUuid documentUuid,
        NpgsqlConnection connection,
        NpgsqlTransaction transaction,
        TraceId traceId
    )
    {
        await using NpgsqlCommand command = new(
            $"""
                WITH RECURSIVE ParentHierarchy(Id, EducationOrganizationId, ParentId) AS (
                SELECT h.Id, h.EducationOrganizationId, h.ParentId
                FROM dms.EducationOrganizationHierarchy h
                WHERE h.EducationOrganizationId IN (
                    SELECT jsonb_array_elements(securityelements->'EducationOrganization')::text::BIGINT
                    FROM dms.document
                    WHERE DocumentUuid = $1 AND DocumentPartitionKey = $2
                )

                UNION ALL

                SELECT parent.Id, parent.EducationOrganizationId, parent.ParentId
                FROM dms.EducationOrganizationHierarchy parent
                JOIN ParentHierarchy child ON parent.Id = child.ParentId
                )
                SELECT EducationOrganizationId
                FROM ParentHierarchy
                ORDER BY EducationOrganizationId
                {SqlFor(LockOption.BlockUpdateDelete)};
            """,
            connection,
            transaction
        )
        {
            Parameters =
            {
                new() { Value = documentUuid.Value },
                new() { Value = documentPartitionKey.Value },
            },
        };
        await command.PrepareAsync();

        await command.PrepareAsync();
        await using NpgsqlDataReader reader = await command.ExecuteReaderAsync();

        List<long> edOrgIds = [];

        while (await reader.ReadAsync())
        {
            edOrgIds.Add(reader.GetInt64(reader.GetOrdinal("EducationOrganizationId")));
        }

        return edOrgIds.Distinct().ToArray();
    }

    public async Task<long[]> GetAncestorEducationOrganizationIdsForUpsert(
        long[] educationOrganizationIds,
        NpgsqlConnection connection,
        NpgsqlTransaction transaction,
        TraceId traceId
    )
    {
        await using NpgsqlCommand command = new(
            $"""
                WITH RECURSIVE ParentHierarchy(Id, EducationOrganizationId, ParentId) AS (
                SELECT h.Id, h.EducationOrganizationId, h.ParentId
                FROM dms.EducationOrganizationHierarchy h
                WHERE h.EducationOrganizationId = ANY($1)

                UNION ALL

                SELECT parent.Id, parent.EducationOrganizationId, parent.ParentId
                FROM dms.EducationOrganizationHierarchy parent
                JOIN ParentHierarchy child ON parent.Id = child.ParentId
                )
                SELECT EducationOrganizationId
                FROM ParentHierarchy
                ORDER BY EducationOrganizationId
                {SqlFor(LockOption.BlockUpdateDelete)};
            """,
            connection,
            transaction
        )
        {
            Parameters = { new() { Value = educationOrganizationIds } },
        };
        await command.PrepareAsync();

        await using NpgsqlDataReader reader = await command.ExecuteReaderAsync();

        List<long> edOrgIds = new();

        while (await reader.ReadAsync())
        {
            edOrgIds.Add(reader.GetInt64(reader.GetOrdinal("EducationOrganizationId")));
        }

        return edOrgIds.Distinct().ToArray();
    }
}<|MERGE_RESOLUTION|>--- conflicted
+++ resolved
@@ -586,25 +586,16 @@
         string projectName,
         string resourceName,
         long educationOrganizationId,
-<<<<<<< HEAD
-        long[] parentEducationOrganizationIds,
+        long? parentEducationOrganizationId,
         long documentId,
         short documentPartitionKey,
-=======
-        long? parentEducationOrganizationId,
->>>>>>> a9b4b310
         NpgsqlConnection connection,
         NpgsqlTransaction transaction
     )
     {
         await using NpgsqlCommand command = new(
-<<<<<<< HEAD
             $@"INSERT INTO dms.EducationOrganizationHierarchy(ProjectName, ResourceName, EducationOrganizationId, ParentId, DocumentId, DocumentPartitionKey)
-	            VALUES ($1, $2, $3, (SELECT Id FROM dms.EducationOrganizationHierarchy WHERE EducationOrganizationId = ANY($4)), $5, $6);",
-=======
-            $@"INSERT INTO dms.EducationOrganizationHierarchy(ProjectName, ResourceName, EducationOrganizationId, ParentId)
-	            VALUES ($1, $2, $3, (SELECT Id FROM dms.EducationOrganizationHierarchy WHERE EducationOrganizationId = $4));",
->>>>>>> a9b4b310
+	            VALUES ($1, $2, $3, (SELECT Id FROM dms.EducationOrganizationHierarchy WHERE EducationOrganizationId = $4), $5, $6);",
             connection,
             transaction
         )
@@ -614,18 +605,14 @@
                 new() { Value = projectName },
                 new() { Value = resourceName },
                 new() { Value = educationOrganizationId },
-<<<<<<< HEAD
-                new() { Value = parentEducationOrganizationIds },
-                new() { Value = documentId },
-                new() { Value = documentPartitionKey },
-=======
                 new()
                 {
                     Value = parentEducationOrganizationId.HasValue
                         ? parentEducationOrganizationId.Value
                         : DBNull.Value,
                 },
->>>>>>> a9b4b310
+                new() { Value = documentId },
+                new() { Value = documentPartitionKey },
             },
         };
         await command.PrepareAsync();
@@ -636,13 +623,9 @@
         string projectName,
         string resourceName,
         long educationOrganizationId,
-<<<<<<< HEAD
-        long[] parentEducationOrganizationIds,
+        long? parentEducationOrganizationId,
         long documentId,
         short documentPartitionKey,
-=======
-        long? parentEducationOrganizationId,
->>>>>>> a9b4b310
         NpgsqlConnection connection,
         NpgsqlTransaction transaction
     )
@@ -652,8 +635,7 @@
                 SET ParentId = (SELECT Id FROM dms.EducationOrganizationHierarchy WHERE EducationOrganizationId = $4)
                 WHERE ProjectName = $1
                 AND ResourceName = $2
-<<<<<<< HEAD
-                AND EducationOrganizationId = $3",
+                AND EducationOrganizationId = $3;",
             connection,
             transaction
         )
@@ -663,38 +645,12 @@
                 new() { Value = projectName },
                 new() { Value = resourceName },
                 new() { Value = educationOrganizationId },
-            },
-        };
-        await deleteCommand.PrepareAsync();
-        await deleteCommand.ExecuteNonQueryAsync();
-
-        await using NpgsqlCommand insertCommand = new(
-            $@"INSERT INTO dms.EducationOrganizationHierarchy(ProjectName, ResourceName, EducationOrganizationId, ParentId, DocumentId, DocumentPartitionKey)
-	            VALUES ($1, $2, $3, (SELECT Id FROM dms.EducationOrganizationHierarchy WHERE EducationOrganizationId = ANY($4)), $5, $6);",
-=======
-                AND EducationOrganizationId = $3;",
->>>>>>> a9b4b310
-            connection,
-            transaction
-        )
-        {
-            Parameters =
-            {
-                new() { Value = projectName },
-                new() { Value = resourceName },
-                new() { Value = educationOrganizationId },
-<<<<<<< HEAD
-                new() { Value = parentEducationOrganizationIds },
-                new() { Value = documentId },
-                new() { Value = documentPartitionKey },
-=======
                 new()
                 {
                     Value = parentEducationOrganizationId.HasValue
                         ? parentEducationOrganizationId.Value
                         : DBNull.Value,
                 },
->>>>>>> a9b4b310
             },
         };
         await updateCommand.PrepareAsync();
