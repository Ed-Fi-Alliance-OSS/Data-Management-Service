--- conflicted
+++ resolved
@@ -58,11 +58,7 @@
     )
     {
         await using NpgsqlCommand command = new(
-<<<<<<< HEAD
             $@"SELECT EdfiDoc, SecurityElements, LastModifiedAt, LastModifiedTraceId, Id  FROM dms.Document WHERE DocumentPartitionKey = $1 AND DocumentUuid = $2 AND ResourceName = $3 {SqlFor(LockOption.BlockUpdateDelete)};",
-=======
-            $@"SELECT EdfiDoc, SecurityElements, LastModifiedAt, LastModifiedTraceId  FROM dms.Document WHERE DocumentPartitionKey = $1 AND DocumentUuid = $2 AND ResourceName = $3 {SqlBuilder.SqlFor(LockOption.BlockUpdateDelete)};",
->>>>>>> 9b3572fa
             connection,
             transaction
         )
