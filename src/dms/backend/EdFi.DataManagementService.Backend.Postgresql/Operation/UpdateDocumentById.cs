--- conflicted
+++ resolved
@@ -199,13 +199,9 @@
                     updateRequest.ResourceInfo.ProjectName.Value,
                     updateRequest.ResourceInfo.ResourceName.Value,
                     updateRequest.ResourceInfo.EducationOrganizationHierarchyInfo.Id,
-<<<<<<< HEAD
-                    updateRequest.ResourceInfo.EducationOrganizationHierarchyInfo.ParentIds,
+                    updateRequest.ResourceInfo.EducationOrganizationHierarchyInfo.ParentId,
                     documentFromDb.Id.Value,
                     documentFromDb.DocumentPartitionKey,
-=======
-                    updateRequest.ResourceInfo.EducationOrganizationHierarchyInfo.ParentId,
->>>>>>> a9b4b310
                     connection,
                     transaction
                 );
