// SPDX-License-Identifier: Apache-2.0
// Licensed to the Ed-Fi Alliance under one or more agreements.
// The Ed-Fi Alliance licenses this file to you under the Apache License, Version 2.0.
// See the LICENSE and NOTICES files in the project root for more information.

using System.Net.Http.Headers;
using System.Text;
using System.Text.Json;

namespace EdFi.DataManagementService.Tests.E2E.Authorization;

public class SisVendor
{
    public static ClientCredentials? ClientCredentials { get; set; }

    private static readonly HttpClient _configurationServiceClient = new()
    {
        BaseAddress = new Uri("http://localhost:8081/"),
    };

    private static readonly HttpClient _dmsClient = new()
    {
        BaseAddress = new Uri("http://localhost:8080/"),
    };

    public async Task Create(string company, string contactName, string contactEmailAddress, string namespacePrefixes, string systemAdministratorToken)
    {
        _configurationServiceClient.DefaultRequestHeaders.Authorization =
            new AuthenticationHeaderValue("Bearer", systemAdministratorToken);

        using StringContent vendorContent = new(
            JsonSerializer.Serialize(new
            {
                company,
                contactName,
                contactEmailAddress,
                namespacePrefixes
            }),
            Encoding.UTF8,
            "application/json");

        using HttpResponseMessage vendorPostResponse = await _configurationServiceClient.PostAsync("v2/vendors", vendorContent);

        var vendorLocation = vendorPostResponse.Headers.Location?.AbsoluteUri ?? "";

        using HttpResponseMessage vendorGetResponse = await _configurationServiceClient.GetAsync(vendorLocation);
        string vendorBody = await vendorGetResponse.Content.ReadAsStringAsync();

        int vendorId = JsonDocument.Parse(vendorBody).RootElement.GetProperty("id").GetInt32();

<<<<<<< HEAD
            using StringContent applicationContent = new(
                JsonSerializer.Serialize(new
                {
                    vendorId,
                    applicationName = "E2E",
                    claimSetName = "E2E-SIS-Vendor"
                }),
                Encoding.UTF8,
                "application/json");
=======
        using StringContent applicationContent = new(
            JsonSerializer.Serialize(new
            {
                vendorId,
                applicationName = "E2E",
                claimSetName = "SIS-Vendor"
            }),
            Encoding.UTF8,
            "application/json");
>>>>>>> 36a3d73f

        using HttpResponseMessage applicationPostResponse =
            await _configurationServiceClient.PostAsync("v2/applications", applicationContent);

        string applicationBody = await applicationPostResponse.Content.ReadAsStringAsync();
        var applicationJson = JsonDocument.Parse(applicationBody);

        var credentials = new ClientCredentials(
            applicationJson.RootElement.GetProperty("key").GetString() ?? "",
            applicationJson.RootElement.GetProperty("secret").GetString() ?? "");

        ClientCredentials = credentials;
    }

    public static async Task<string> GetToken()
    {
        var formData = new FormUrlEncodedContent(new[]
        {
            new KeyValuePair<string, string>("grant_type", "client_credentials")
        });

        byte[] basicBytes = Encoding.ASCII.GetBytes($"{ClientCredentials!.key}:{ClientCredentials.secret}");
        string basicB64 = Convert.ToBase64String(basicBytes);

        _dmsClient.DefaultRequestHeaders.Authorization = new AuthenticationHeaderValue($"Basic", basicB64);
        var tokenResponse = await _dmsClient.PostAsync("oauth/token", formData);
        var tokenJson = JsonDocument.Parse(await tokenResponse.Content.ReadAsStringAsync());

        return tokenJson.RootElement.GetProperty("access_token").GetString() ?? "";
    }
}<|MERGE_RESOLUTION|>--- conflicted
+++ resolved
@@ -48,17 +48,6 @@
 
         int vendorId = JsonDocument.Parse(vendorBody).RootElement.GetProperty("id").GetInt32();
 
-<<<<<<< HEAD
-            using StringContent applicationContent = new(
-                JsonSerializer.Serialize(new
-                {
-                    vendorId,
-                    applicationName = "E2E",
-                    claimSetName = "E2E-SIS-Vendor"
-                }),
-                Encoding.UTF8,
-                "application/json");
-=======
         using StringContent applicationContent = new(
             JsonSerializer.Serialize(new
             {
@@ -68,7 +57,6 @@
             }),
             Encoding.UTF8,
             "application/json");
->>>>>>> 36a3d73f
 
         using HttpResponseMessage applicationPostResponse =
             await _configurationServiceClient.PostAsync("v2/applications", applicationContent);
