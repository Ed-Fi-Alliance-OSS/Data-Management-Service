--- conflicted
+++ resolved
@@ -38,16 +38,11 @@
         [Given("the SIS Vendor is authorized with namespacePrefixes {string}")]
         public async Task GivenTheSisVendorIsAuthorized(string namespacePrefixes)
         {
-<<<<<<< HEAD
-            string bearerToken = await SisVendor.GetToken();
-            _headers.Add(new("Authorization", $"Bearer {bearerToken}"));
-=======
             await new SisVendor().Create(Guid.NewGuid().ToString(), "C. M. Burns", "cmb@example.com",
                 namespacePrefixes, SystemAdministrator.Token);
 
             var bearerToken = await SisVendor.GetToken();
             _dmsToken = $"Bearer {bearerToken}";
->>>>>>> 36a3d73f
         }
 
         [Given("there is no Authorization header")]
