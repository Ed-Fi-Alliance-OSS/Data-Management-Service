--- conflicted
+++ resolved
@@ -59,8 +59,4 @@
   <ItemGroup>
     <Using Include="NUnit.Framework" />
   </ItemGroup>
-<<<<<<< HEAD
-
-=======
->>>>>>> 5a18df56
 </Project>