// SPDX-License-Identifier: Apache-2.0
// Licensed to the Ed-Fi Alliance under one or more agreements.
// The Ed-Fi Alliance licenses this file to you under the Apache License, Version 2.0.
// See the LICENSE and NOTICES files in the project root for more information.

using System.Text.Json.Nodes;
using System.Text.RegularExpressions;
using EdFi.DataManagementService.Core.ApiSchema;
using EdFi.DataManagementService.Core.Configuration;
using EdFi.DataManagementService.Core.External.Frontend;
using EdFi.DataManagementService.Core.External.Interface;
using EdFi.DataManagementService.Core.External.Model;
using EdFi.DataManagementService.Core.Handler;
using EdFi.DataManagementService.Core.Middleware;
using EdFi.DataManagementService.Core.Model;
using EdFi.DataManagementService.Core.Pipeline;
using EdFi.DataManagementService.Core.Validation;
using Microsoft.Extensions.Logging;
using Microsoft.Extensions.Options;

namespace EdFi.DataManagementService.Core;

/// <summary>
/// The DMS API service.
/// </summary>
internal class ApiService(
    IApiSchemaProvider _apiSchemaProvider,
    IApiSchemaValidator _apiSchemaValidator,
    IDocumentStoreRepository _documentStoreRepository,
    IDocumentValidator _documentValidator,
    IQueryHandler _queryHandler,
    IMatchingDocumentUuidsValidator matchingDocumentUuidsValidator,
    IEqualityConstraintValidator _equalityConstraintValidator,
    ILogger<ApiService> _logger,
    IOptions<AppSettings> _appSettings
) : IApiService
{
    /// <summary>
    /// The pipeline steps to satisfy an upsert request
    /// </summary>
    private readonly Lazy<PipelineProvider> _upsertSteps =
        new(() =>
        {
            var steps = new List<IPipelineStep>();
            steps.AddRange(
                [
                    new CoreLoggingMiddleware(_logger),
                    new ApiSchemaValidationMiddleware(_apiSchemaProvider, _apiSchemaValidator, _logger),
                    new ProvideApiSchemaMiddleware(_apiSchemaProvider, _logger),
                    new ParsePathMiddleware(_logger),
                    new ParseBodyMiddleware(_logger),
<<<<<<< HEAD
                    new DuplicatePropertiesMiddleware(_logger),
                    new ValidateEndpointMiddleware(_logger)
                ]);
=======
                    new ValidateEndpointMiddleware(_logger),
                    new RejectResourceIdentifierMiddleware(_logger)
                ]
            );
>>>>>>> eb95ce44

            // CoerceStringTypeMiddleware should be immediately before ValidateDocumentMiddleware
            if (_appSettings.Value.BypassStringTypeCoercion)
            {
                _logger.LogDebug("Bypassing CoerceStringTypeMiddleware");
            }
            else
            {
                steps.Add(new CoerceStringTypeMiddleware(_logger));
            }

            steps.AddRange(
                [
                    new ValidateDocumentMiddleware(_logger, _documentValidator),
                    new ValidateEqualityConstraintMiddleware(_logger, _equalityConstraintValidator),
                    new BuildResourceInfoMiddleware(_logger),
                    new ExtractDocumentInfoMiddleware(_logger),
                    new UpsertHandler(_documentStoreRepository, _logger)
                ]
            );
            return new PipelineProvider(steps);
        });

    /// <summary>
    /// The pipeline steps to satisfy a get by id request
    /// </summary>
    private readonly Lazy<PipelineProvider> _getByIdSteps =
        new(
            () =>
                new(
                    [
                        new CoreLoggingMiddleware(_logger),
                        new ApiSchemaValidationMiddleware(_apiSchemaProvider, _apiSchemaValidator, _logger),
                        new ProvideApiSchemaMiddleware(_apiSchemaProvider, _logger),
                        new ParsePathMiddleware(_logger),
                        new ValidateEndpointMiddleware(_logger),
                        new BuildResourceInfoMiddleware(_logger),
                        new GetByIdHandler(_documentStoreRepository, _logger)
                    ]
                )
        );

    /// <summary>
    /// The pipeline steps to satisfy a get by resource name request
    /// </summary>
    private readonly Lazy<PipelineProvider> _getByKeySteps =
        new(
            () =>
                new(
                    [
                        new CoreLoggingMiddleware(_logger),
                        new ApiSchemaValidationMiddleware(_apiSchemaProvider, _apiSchemaValidator, _logger),
                        new ProvideApiSchemaMiddleware(_apiSchemaProvider, _logger),
                        new ParsePathMiddleware(_logger),
                        new ValidateEndpointMiddleware(_logger),
                        new BuildResourceInfoMiddleware(_logger),
                        new ValidateQueryMiddleware(_logger),
                        new QueryRequestHandler(_queryHandler, _logger)
                    ]
                )
        );

    /// <summary>
    /// The pipeline steps to satisfy an update request
    /// </summary>
    private readonly Lazy<PipelineProvider> _updateSteps =
        new(() =>
        {
            var steps = new List<IPipelineStep>();
            steps.AddRange(
                [
                    new CoreLoggingMiddleware(_logger),
                    new ApiSchemaValidationMiddleware(_apiSchemaProvider, _apiSchemaValidator, _logger),
                    new ProvideApiSchemaMiddleware(_apiSchemaProvider, _logger),
                    new ParsePathMiddleware(_logger),
                    new ParseBodyMiddleware(_logger),
                    new DuplicatePropertiesMiddleware(_logger),
                    new ValidateEndpointMiddleware(_logger)
                ]
            );

            // CoerceStringTypeMiddleware should be immediately before ValidateDocumentMiddleware
            if (_appSettings.Value.BypassStringTypeCoercion)
            {
                _logger.LogDebug("Bypassing CoerceStringTypeMiddleware");
            }
            else
            {
                steps.Add(new CoerceStringTypeMiddleware(_logger));
            }

            steps.AddRange(
                [
                    new ValidateDocumentMiddleware(_logger, _documentValidator),
                    new ValidateMatchingDocumentUuidsMiddleware(_logger, matchingDocumentUuidsValidator),
                    new ValidateEqualityConstraintMiddleware(_logger, _equalityConstraintValidator),
                    new BuildResourceInfoMiddleware(_logger),
                    new ExtractDocumentInfoMiddleware(_logger),
                    new UpdateByIdHandler(_documentStoreRepository, _logger)
                ]
            );
            return new PipelineProvider(steps);
        });

    /// <summary>
    /// The pipeline steps to satisfy a delete by id request
    /// </summary>
    private readonly Lazy<PipelineProvider> _deleteByIdSteps =
        new(
            () =>
                new(
                    [
                        new CoreLoggingMiddleware(_logger),
                        new ApiSchemaValidationMiddleware(_apiSchemaProvider, _apiSchemaValidator, _logger),
                        new ProvideApiSchemaMiddleware(_apiSchemaProvider, _logger),
                        new ParsePathMiddleware(_logger),
                        new ValidateEndpointMiddleware(_logger),
                        new BuildResourceInfoMiddleware(_logger),
                        new DeleteByIdHandler(_documentStoreRepository, _logger)
                    ]
                )
        );

    /// <summary>
    /// DMS entry point for API upsert requests
    /// </summary>
    public async Task<IFrontendResponse> Upsert(FrontendRequest frontendRequest)
    {
        PipelineContext pipelineContext = new(frontendRequest, RequestMethod.POST);
        await _upsertSteps.Value.Run(pipelineContext);
        return pipelineContext.FrontendResponse;
    }

    /// <summary>
    /// DMS entry point for all API GET by id requests
    /// </summary>
    public async Task<IFrontendResponse> Get(FrontendRequest frontendRequest)
    {
        PipelineContext pipelineContext = new(frontendRequest, RequestMethod.GET);

        Match match = UtilityService.PathExpressionRegex().Match(frontendRequest.Path);

        string documentUuidValue;
        string? documentUuid = string.Empty;

        if (match.Success)
        {
            documentUuidValue = match.Groups["documentUuid"].Value;
            documentUuid = documentUuidValue == "" ? null : documentUuidValue;
        }

        if (documentUuid != null)
        {
            await _getByIdSteps.Value.Run(pipelineContext);
        }
        else
        {
            await _getByKeySteps.Value.Run(pipelineContext);
        }
        return pipelineContext.FrontendResponse;
    }

    /// <summary>
    /// DMS entry point for all API PUT requests, which are "by id"
    /// </summary>
    public async Task<IFrontendResponse> UpdateById(FrontendRequest frontendRequest)
    {
        PipelineContext pipelineContext = new(frontendRequest, RequestMethod.PUT);
        await _updateSteps.Value.Run(pipelineContext);
        return pipelineContext.FrontendResponse;
    }

    /// <summary>
    /// DMS entry point for all API DELETE requests, which are "by id"
    /// </summary>
    public async Task<IFrontendResponse> DeleteById(FrontendRequest frontendRequest)
    {
        PipelineContext pipelineContext = new(frontendRequest, RequestMethod.DELETE);
        await _deleteByIdSteps.Value.Run(pipelineContext);
        return pipelineContext.FrontendResponse;
    }

    /// <summary>
    /// DMS entry point for data model information from ApiSchema.json
    /// </summary>
    public IList<IDataModelInfo> GetDataModelInfo()
    {
        var apiSchemaDocument = new ApiSchemaDocument(_apiSchemaProvider.ApiSchemaRootNode, _logger);

        IList<IDataModelInfo> result = [];
        foreach (JsonNode projectSchemaNode in apiSchemaDocument.GetAllProjectSchemaNodes())
        {
            var projectName = projectSchemaNode?["projectName"]?.GetValue<string>() ?? string.Empty;
            var projectVersion = projectSchemaNode?["projectVersion"]?.GetValue<string>() ?? string.Empty;
            var description = projectSchemaNode?["description"]?.GetValue<string>() ?? string.Empty;

            result.Add(new DataModelInfo(projectName, projectVersion, description));
        }
        return result;
    }

    /// <summary>
    /// Get resource dependencies
    /// </summary>
    /// <returns>JSON array ordered by dependency sequence</returns>
    public JsonArray GetDependencies()
    {
        var dependencyCalculator = new DependencyCalculator(_apiSchemaProvider.ApiSchemaRootNode, _logger);
        return dependencyCalculator.GetDependenciesFromResourceSchema();
    }
}<|MERGE_RESOLUTION|>--- conflicted
+++ resolved
@@ -49,16 +49,13 @@
                     new ProvideApiSchemaMiddleware(_apiSchemaProvider, _logger),
                     new ParsePathMiddleware(_logger),
                     new ParseBodyMiddleware(_logger),
-<<<<<<< HEAD
                     new DuplicatePropertiesMiddleware(_logger),
                     new ValidateEndpointMiddleware(_logger)
                 ]);
-=======
                     new ValidateEndpointMiddleware(_logger),
                     new RejectResourceIdentifierMiddleware(_logger)
                 ]
             );
->>>>>>> eb95ce44
 
             // CoerceStringTypeMiddleware should be immediately before ValidateDocumentMiddleware
             if (_appSettings.Value.BypassStringTypeCoercion)
