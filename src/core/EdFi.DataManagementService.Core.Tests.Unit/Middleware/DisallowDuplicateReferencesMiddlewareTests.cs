// SPDX-License-Identifier: Apache-2.0
// Licensed to the Ed-Fi Alliance under one or more agreements.
// The Ed-Fi Alliance licenses this file to you under the Apache License, Version 2.0.
// See the LICENSE and NOTICES files in the project root for more information.

using System.Text.Json.Nodes;
using EdFi.DataManagementService.Core.ApiSchema;
using EdFi.DataManagementService.Core.External.Frontend;
using EdFi.DataManagementService.Core.External.Model;
using EdFi.DataManagementService.Core.Middleware;
using EdFi.DataManagementService.Core.Model;
using EdFi.DataManagementService.Core.Pipeline;
using FluentAssertions;
using Microsoft.Extensions.Logging.Abstractions;
using NUnit.Framework;
using static EdFi.DataManagementService.Core.Tests.Unit.TestHelper;

namespace EdFi.DataManagementService.Core.Tests.Unit.Middleware;

[TestFixture]
public class DisallowDuplicateReferencesMiddlewareTests
{
    internal static ApiSchemaDocument DocRefSchemaDocument()
    {
        var result = new ApiSchemaBuilder()
            .WithStartProject()
            .WithStartResource("BellSchedule")
            .WithStartDocumentPathsMapping()
            .WithDocumentPathReference(
                "ClassPeriod",
                [
                    new("$.classPeriodName", "$.classPeriods[*].classPeriodReference.classPeriodName"),
                    new("$.schoolId", "$.classPeriods[*].classPeriodReference.schoolId"),
                ]
            )
            .WithEndDocumentPathsMapping()
            .WithEndResource()
            .WithEndProject()
            .ToApiSchemaDocument();

        return result;
    }

    internal PipelineContext DocRefContext(FrontendRequest frontendRequest, RequestMethod method)
    {
        PipelineContext docRefContext =
            new(frontendRequest, method)
            {
                ApiSchemaDocument = DocRefSchemaDocument(),
                PathComponents = new(
                    ProjectNamespace: new("ed-fi"),
                    EndpointName: new("bellschedules"),
                    DocumentUuid: No.DocumentUuid
                )
            };
        docRefContext.ProjectSchema = new ProjectSchema(
            docRefContext.ApiSchemaDocument.FindProjectSchemaNode(new("ed-fi")) ?? new JsonObject(),
            NullLogger.Instance
        );
        docRefContext.ResourceSchema = new ResourceSchema(
            docRefContext.ProjectSchema.FindResourceSchemaNode(new("bellschedules")) ?? new JsonObject()
        );

        if (docRefContext.FrontendRequest.Body != null)
        {
            var body = JsonNode.Parse(docRefContext.FrontendRequest.Body);
            if (body != null)
            {
                docRefContext.ParsedBody = body;
            }
        }

        return docRefContext;
    }
    
    internal static IPipelineStep BuildResourceInfo()
    {
        return new BuildResourceInfoMiddleware(NullLogger.Instance);
    }

    internal static IPipelineStep ExtractDocument()
    {
        return new ExtractDocumentInfoMiddleware(NullLogger.Instance);
    }

    // Middleware to test
    internal static IPipelineStep Middleware()
    {
        return new DisallowDuplicateReferencesMiddleware(NullLogger.Instance);
    }

    [TestFixture]
    public class Given_Pipeline_Context_With_Duplicate_Document_Reference
        : DisallowDuplicateReferencesMiddlewareTests
    {
        private PipelineContext _context = No.PipelineContext();

        [SetUp]
        public async Task Setup()
        {
            string jsonBody = """
                {
                    "schoolReference": {
                        "schoolId": 1
                    },
                    "bellScheduleName": "Test Schedule",
                    "totalInstructionalTime": 325,
                    "classPeriods": [
                        {
                            "classPeriodReference": {
                                "classPeriodName": "01 - Traditional",
                                "schoolId": 1
                            }
                        },
                        {
                            "classPeriodReference": {
                                "classPeriodName": "01 - Traditional",
                                "schoolId": 1
                            }
                        }
                    ],
                    "dates": [],
                    "gradeLevels": []
                }
                """;

            FrontendRequest frontEndRequest =
                new(
                    Path: "ed-fi/bellschedules",
                    Body: jsonBody,
                    QueryParameters: [],
                    TraceId: new TraceId("")
                );

            _context = DocRefContext(frontEndRequest, RequestMethod.POST);

            await BuildResourceInfo().Execute(_context, NullNext);
            await ExtractDocument().Execute(_context, NullNext);

            await Middleware().Execute(_context, NullNext);
        }

        [Test]
        public void It_returns_status_400()
        {
            _context.FrontendResponse.StatusCode.Should().Be(400);
        }

        [Test]
        public void It_returns_validation_error_with_duplicated_document_reference()
        {
            _context.FrontendResponse.Body.Should().Contain("Data Validation Failed");
            _context
                .FrontendResponse.Body.Should()
                .Contain(
                    """
                    "validationErrors":{"$.ClassPeriod":["The 2nd item of the ClassPeriod has the same identifying values as another item earlier in the list."]}
                    """
                );
        }
    }

    // Happy path
    [TestFixture]
    public class Given_Pipeline_Context_With_One_Document_Reference
       : DisallowDuplicateReferencesMiddlewareTests
    {
        private PipelineContext _context = No.PipelineContext();

        [SetUp]
        public async Task Setup()
        {
            string jsonBody = """
                {
                    "schoolReference": {
                        "schoolId": 1
                    },
                    "bellScheduleName": "Test Schedule",
                    "totalInstructionalTime": 325,
                    "classPeriods": [
                        {
                            "classPeriodReference": {
                                "classPeriodName": "01 - Traditional",
                                "schoolId": 1
                            }
                        }
                    ],
                    "dates": [],
                    "gradeLevels": []
                }
                """;

            FrontendRequest frontEndRequest =
                new(
                    Path: "ed-fi/bellschedules",
                    Body: jsonBody,
                    QueryParameters: [],
                    TraceId: new TraceId("")
                );

            _context = DocRefContext(frontEndRequest, RequestMethod.POST);

            await BuildResourceInfo().Execute(_context, NullNext);
            await ExtractDocument().Execute(_context, NullNext);

            await Middleware().Execute(_context, NullNext);
        }

        [Test]
        public void It_should_not_have_response()
        {
            _context?.FrontendResponse.Should().Be(No.FrontendResponse);
        }
    }

    // Descriptor Reference evaluation
    internal static ApiSchemaDocument DescRefSchemaDocument()
    {
        var result = new ApiSchemaBuilder()
            .WithStartProject()
            .WithStartResource("School")
            .WithStartDocumentPathsMapping()
            .WithDocumentPathDescriptor("GradeLevelDescriptor", "$.gradeLevels[*].gradeLevelDescriptor")
            .WithEndDocumentPathsMapping()
            .WithEndResource()
            .WithEndProject()
            .ToApiSchemaDocument();

        return result;
    }

    internal PipelineContext DescRefContext(FrontendRequest frontendRequest, RequestMethod method)
    {
        PipelineContext descRefContext =
            new(frontendRequest, method)
            {
                ApiSchemaDocument = DescRefSchemaDocument(),
                PathComponents = new(
                    ProjectNamespace: new("ed-fi"),
                    EndpointName: new("schools"),
                    DocumentUuid: No.DocumentUuid
                )
            };
        descRefContext.ProjectSchema = new ProjectSchema(
            descRefContext.ApiSchemaDocument.FindProjectSchemaNode(new("ed-fi")) ?? new JsonObject(),
            NullLogger.Instance
        );
        descRefContext.ResourceSchema = new ResourceSchema(
            descRefContext.ProjectSchema.FindResourceSchemaNode(new("schools")) ?? new JsonObject()
        );

        if (descRefContext.FrontendRequest.Body != null)
        {
            var body = JsonNode.Parse(descRefContext.FrontendRequest.Body);
            if (body != null)
            {
                descRefContext.ParsedBody = body;
            }
        }

        return descRefContext;
    }

    [TestFixture]
    public class Given_Pipeline_Context_With_Duplicate_Descriptor_Reference
        : DisallowDuplicateReferencesMiddlewareTests
    {
        private PipelineContext _context = No.PipelineContext();

        [SetUp]
        public async Task Setup()
        {
            string jsonBody = """
                {
                  "schoolId":255901001,
                  "nameOfInstitution":"School Test",
                  "gradeLevels": [
                      {
                        "gradeLevelDescriptor": "uri://ed-fi.org/GradeLevelDescriptor#Sixth grade"
                      },
                      {
                        "gradeLevelDescriptor": "uri://ed-fi.org/GradeLevelDescriptor#Sixth grade"
                      },
                      {
                        "gradeLevelDescriptor": "uri://ed-fi.org/GradeLevelDescriptor#Sixth grade"
                      },
                      {
                        "gradeLevelDescriptor": "uri://ed-fi.org/GradeLevelDescriptor#Sixth grade"
                      },
                      {
                        "gradeLevelDescriptor": "uri://ed-fi.org/GradeLevelDescriptor#First grade"
                      },
                      {
                        "gradeLevelDescriptor": "uri://ed-fi.org/GradeLevelDescriptor#Second grade"
                      },
                      {
                        "gradeLevelDescriptor": "uri://ed-fi.org/GradeLevelDescriptor#Third grade"
                      },
                      {
                        "gradeLevelDescriptor": "uri://ed-fi.org/GradeLevelDescriptor#Fourth grade"
                      },
                      {
                        "gradeLevelDescriptor": "uri://ed-fi.org/GradeLevelDescriptor#Fifth grade"
                      },
                      {
                        "gradeLevelDescriptor": "uri://ed-fi.org/GradeLevelDescriptor#Seven grade"
                      },
                      {
                        "gradeLevelDescriptor": "uri://ed-fi.org/GradeLevelDescriptor#Sixth grade"
                      }
                   ],  
                   "educationOrganizationCategories":[
                      {
                         "educationOrganizationCategoryDescriptor":"uri://ed-fi.org/educationOrganizationCategoryDescriptor#School"
                      }
                   ]
                }
                """;

            FrontendRequest frontEndRequest =
                new(Path: "ed-fi/schools", Body: jsonBody, QueryParameters: [], TraceId: new TraceId(""));

            _context = DescRefContext(frontEndRequest, RequestMethod.POST);

            await BuildResourceInfo().Execute(_context, NullNext);
            await ExtractDocument().Execute(_context, NullNext);

            await Middleware().Execute(_context, NullNext);
        }

        [Test]
        public void It_returns_status_400()
        {
            _context.FrontendResponse.StatusCode.Should().Be(400);
        }

        [Test]
        public void It_returns_message_body_with_failure_duplicated_descriptor()
        {
            _context.FrontendResponse.Body.Should().Contain("Data Validation Failed");
            _context
                .FrontendResponse.Body.Should()
                .Contain(
                    """
<<<<<<< HEAD
                    "validationErrors":{"$.gradeLevels[*].gradeLevelDescriptor":["The 3rd item of the gradeLevels has the same identifying values as another item earlier in the list.","The 4th item of the gradeLevels has the same identifying values as another item earlier in the list."]}
=======
                    "validationErrors":{"$.gradeLevels[*].gradeLevelDescriptor":["The 2nd item of the gradeLevels has the same identifying values as another item earlier in the list.","The 3rd item of the gradeLevels has the same identifying values as another item earlier in the list.","The 4th item of the gradeLevels has the same identifying values as another item earlier in the list.","The 11th item of the gradeLevels has the same identifying values as another item earlier in the list."]}
>>>>>>> 08763acd
                    """
                );
        }
    }

    [TestFixture]
    public class Given_Pipeline_Context_With_OTwo_Different_Descriptor_Reference
        : DisallowDuplicateReferencesMiddlewareTests
    {
        private PipelineContext _context = No.PipelineContext();

        [SetUp]
        public async Task Setup()
        {
            string jsonBody = """
                {
                  "schoolId":255901001,
                  "nameOfInstitution":"School Test",
                  "gradeLevels": [
                      {
                        "gradeLevelDescriptor": "uri://ed-fi.org/GradeLevelDescriptor#Sixth grade"
                      },
                      {
                        "gradeLevelDescriptor": "uri://ed-fi.org/GradeLevelDescriptor#Seven grade"
                      }
                   ]
                }
                """;

            FrontendRequest frontEndRequest =
                new(Path: "ed-fi/schools", Body: jsonBody, QueryParameters: [], TraceId: new TraceId(""));

            _context = DescRefContext(frontEndRequest, RequestMethod.POST);

            await BuildResourceInfo().Execute(_context, NullNext);
            await ExtractDocument().Execute(_context, NullNext);

            await Middleware().Execute(_context, NullNext);
        }

        [Test]
        public void It_should_not_have_response()
        {
            _context?.FrontendResponse.Should().Be(No.FrontendResponse);
        }
    }
}<|MERGE_RESOLUTION|>--- conflicted
+++ resolved
@@ -342,11 +342,7 @@
                 .FrontendResponse.Body.Should()
                 .Contain(
                     """
-<<<<<<< HEAD
-                    "validationErrors":{"$.gradeLevels[*].gradeLevelDescriptor":["The 3rd item of the gradeLevels has the same identifying values as another item earlier in the list.","The 4th item of the gradeLevels has the same identifying values as another item earlier in the list."]}
-=======
                     "validationErrors":{"$.gradeLevels[*].gradeLevelDescriptor":["The 2nd item of the gradeLevels has the same identifying values as another item earlier in the list.","The 3rd item of the gradeLevels has the same identifying values as another item earlier in the list.","The 4th item of the gradeLevels has the same identifying values as another item earlier in the list.","The 11th item of the gradeLevels has the same identifying values as another item earlier in the list."]}
->>>>>>> 08763acd
                     """
                 );
         }
