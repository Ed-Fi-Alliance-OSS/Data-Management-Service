--- conflicted
+++ resolved
@@ -217,9 +217,6 @@
             _logger.log.Information(url);
             body = body.Replace("{id}", _referencedResourceId);
             _logger.log.Information(body);
-<<<<<<< HEAD
-            _apiResponse = await _playwrightContext.ApiRequestContext?.PutAsync(url, new() {Data = body})!;
-=======
             _apiResponse = await _playwrightContext.ApiRequestContext?.PutAsync(url, new() { Data = body })!;
             if (_apiResponse.Status != 204)
             {
@@ -227,7 +224,6 @@
 
                 _logger.log.Information(responseJson.ToString());
             }
->>>>>>> d4c02681
         }
 
         [When("a DELETE request is made to {string}")]
