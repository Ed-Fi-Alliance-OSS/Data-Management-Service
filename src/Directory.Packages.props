<Project>
    <PropertyGroup>
        <ManagePackageVersionsCentrally>true</ManagePackageVersionsCentrally>
    </PropertyGroup>
    <ItemGroup>
        <PackageVersion Include="AspNetCore.HealthChecks.NpgSql" Version="8.0.2" />
        <PackageVersion
            Include="Be.Vlaanderen.Basisregisters.Generators.Guid.Deterministic"
            Version="4.0.0"
        />
        <PackageVersion Include="CommandLineParser" Version="2.9.1" />
        <PackageVersion Include="Dapper" Version="2.1.35" />
        <PackageVersion Include="dbup-core" Version="5.0.87" />
        <PackageVersion Include="dbup-postgresql" Version="5.0.40" />
<<<<<<< HEAD
        <PackageVersion Include="EdFi.DataStandard52.ApiSchema" Version="1.0.285" />
        <PackageVersion Include="EdFi.Homograph.ApiSchema" Version="1.0.285" />
        <PackageVersion Include="EdFi.Sample.ApiSchema" Version="1.0.285" />
        <PackageVersion Include="EdFi.TPDM.ApiSchema" Version="1.0.285" />
=======
        <PackageVersion Include="EdFi.DataStandard52.ApiSchema" Version="1.0.253" />
        <PackageVersion Include="EdFi.Homograph.ApiSchema" Version="1.0.253" />
        <PackageVersion Include="EdFi.Sample.ApiSchema" Version="1.0.253" />
        <PackageVersion Include="EdFi.TPDM.ApiSchema" Version="1.0.253" />
>>>>>>> ed9a99a4
        <PackageVersion Include="Keycloak.Net.Core" Version="1.0.29" />
        <PackageVersion Include="Microsoft.AspNetCore.Authentication.JwtBearer" Version="8.0.8" />
        <PackageVersion Include="Microsoft.AspNetCore.Http" Version="2.2.2" />
        <PackageVersion Include="Microsoft.IdentityModel.Tokens" Version="7.7.1" />
        <PackageVersion Include="Microsoft.IdentityModel.Protocols.OpenIdConnect" Version="7.7.1" />
        <PackageVersion Include="System.IdentityModel.Tokens.Jwt" Version="7.7.1" />
        <PackageVersion Include="Microsoft.CodeAnalysis" Version="4.11.0" />
        <PackageVersion Include="Microsoft.CodeAnalysis.CSharp.CodeStyle" Version="4.11.0" />
        <PackageVersion Include="Microsoft.Extensions.Caching.Abstractions" Version="9.0.1" />
        <PackageVersion Include="Microsoft.Extensions.Caching.Memory" Version="9.0.1" />
        <PackageVersion Include="Microsoft.Extensions.Configuration.EnvironmentVariables" Version="9.0.1" />
        <PackageVersion Include="Microsoft.Extensions.DependencyInjection.Abstractions" Version="9.0.1" />
        <PackageVersion Include="Microsoft.Extensions.Hosting" Version="8.0.0" />
        <PackageVersion Include="Microsoft.Extensions.Http" Version="9.0.1" />
        <PackageVersion Include="Microsoft.Extensions.Logging" Version="9.0.1" />
        <PackageVersion Include="Microsoft.Extensions.Logging.Abstractions" Version="9.0.1" />
        <PackageVersion Include="Microsoft.Extensions.Logging.Console" Version="9.0.1" />
        <PackageVersion Include="Microsoft.Extensions.Logging.Debug" Version="9.0.1" />
        <PackageVersion Include="Microsoft.Extensions.Options" Version="9.0.1" />
        <PackageVersion Include="Npgsql" Version="8.0.4" />
        <PackageVersion Include="Npgsql.DependencyInjection" Version="8.0.3" />
        <PackageVersion Include="NuGet.Configuration" Version="6.13.1" />
        <PackageVersion Include="NuGet.Packaging" Version="6.13.1" />
        <PackageVersion Include="NuGet.Protocol" Version="6.13.1" />
        <PackageVersion Include="OpenSearch.Client" Version="1.8.0" />
        <PackageVersion Include="Polly" Version="8.5.2" />
        <PackageVersion Include="Polly.Core" Version="8.4.2" />
        <PackageVersion Include="Polly.Extensions" Version="8.4.1" />
        <PackageVersion Include="Respawn" Version="6.2.1" />
        <PackageVersion Include="Sandwych.QuickGraph.Core" Version="1.0.0" />
        <PackageVersion Include="Serilog" Version="4.0.2" />
        <PackageVersion Include="Serilog.Extensions.Logging" Version="8.0.0" />
        <PackageVersion Include="Serilog.Settings.Configuration" Version="8.0.2" />
        <PackageVersion Include="Serilog.Sinks.Console" Version="6.0.0" />
        <PackageVersion Include="Serilog.Sinks.File" Version="6.0.0" />
        <PackageVersion Include="SonarAnalyzer.CSharp" Version="9.32.0.97167" />
        <PackageVersion Include="JsonSchema.Net" Version="7.2.2" />
        <PackageVersion Include="JsonPath.Net" Version="1.1.6" />
        <PackageVersion Include="FluentValidation" Version="11.11.0" />
        <PackageVersion Include="FluentValidation.AspNetCore" Version="11.3.0" />
    </ItemGroup>
    <!-- Testing Packages -->
    <ItemGroup>
        <PackageVersion Include="Autofac" Version="8.1.0" />
        <PackageVersion Include="Autofac.Extras.FakeItEasy" Version="7.0.0" />
        <PackageVersion Include="coverlet.collector" Version="6.0.2" />
        <PackageVersion Include="coverlet.msbuild" Version="6.0.2" />
        <PackageVersion Include="FakeItEasy" Version="8.3.0" />
        <PackageVersion Include="FluentAssertions" Version="6.12.1" />
        <PackageVersion Include="ImpromptuInterface" Version="8.0.4" />
        <PackageVersion Include="Microsoft.AspNetCore.Mvc.Testing" Version="8.0.8" />
        <PackageVersion Include="Microsoft.Extensions.Configuration" Version="9.0.1" />
        <PackageVersion Include="Microsoft.Extensions.Configuration.Abstractions" Version="9.0.1" />
        <PackageVersion Include="Microsoft.Extensions.Configuration.Json" Version="9.0.1" />
        <PackageVersion Include="Microsoft.Playwright.NUnit" Version="1.46.0" />
        <PackageVersion Include="Microsoft.NET.Test.Sdk" Version="17.11.1" />
        <PackageVersion Include="NUnit" Version="4.2.2" />
        <PackageVersion Include="NUnit3TestAdapter" Version="4.6.0" />
        <PackageVersion Include="NUnit.Analyzers" Version="4.3.0" />
        <PackageVersion Include="Reqnroll" Version="2.1.0" />
        <PackageVersion Include="Reqnroll.NUnit" Version="2.1.0" />
        <PackageVersion Include="Testcontainers" Version="3.10.0" />
    </ItemGroup>
</Project><|MERGE_RESOLUTION|>--- conflicted
+++ resolved
@@ -12,17 +12,10 @@
         <PackageVersion Include="Dapper" Version="2.1.35" />
         <PackageVersion Include="dbup-core" Version="5.0.87" />
         <PackageVersion Include="dbup-postgresql" Version="5.0.40" />
-<<<<<<< HEAD
         <PackageVersion Include="EdFi.DataStandard52.ApiSchema" Version="1.0.285" />
         <PackageVersion Include="EdFi.Homograph.ApiSchema" Version="1.0.285" />
         <PackageVersion Include="EdFi.Sample.ApiSchema" Version="1.0.285" />
         <PackageVersion Include="EdFi.TPDM.ApiSchema" Version="1.0.285" />
-=======
-        <PackageVersion Include="EdFi.DataStandard52.ApiSchema" Version="1.0.253" />
-        <PackageVersion Include="EdFi.Homograph.ApiSchema" Version="1.0.253" />
-        <PackageVersion Include="EdFi.Sample.ApiSchema" Version="1.0.253" />
-        <PackageVersion Include="EdFi.TPDM.ApiSchema" Version="1.0.253" />
->>>>>>> ed9a99a4
         <PackageVersion Include="Keycloak.Net.Core" Version="1.0.29" />
         <PackageVersion Include="Microsoft.AspNetCore.Authentication.JwtBearer" Version="8.0.8" />
         <PackageVersion Include="Microsoft.AspNetCore.Http" Version="2.2.2" />
