--- conflicted
+++ resolved
@@ -9,17 +9,10 @@
     <PackageVersion Include="Dapper" Version="2.1.35" />
     <PackageVersion Include="dbup-core" Version="5.0.87" />
     <PackageVersion Include="dbup-postgresql" Version="5.0.40" />
-<<<<<<< HEAD
-    <PackageVersion Include="EdFi.DataStandard52.ApiSchema" Version="1.0.193" />
-    <PackageVersion Include="EdFi.Homograph.ApiSchema" Version="1.0.193" />
-    <PackageVersion Include="EdFi.Sample.ApiSchema" Version="1.0.193" />
-    <PackageVersion Include="EdFi.TPDM.ApiSchema" Version="1.0.193" />
-=======
     <PackageVersion Include="EdFi.DataStandard52.ApiSchema" Version="1.0.205" />
     <PackageVersion Include="EdFi.Homograph.ApiSchema" Version="1.0.205" />
     <PackageVersion Include="EdFi.Sample.ApiSchema" Version="1.0.205" />
     <PackageVersion Include="EdFi.TPDM.ApiSchema" Version="1.0.205" />
->>>>>>> 042d5d57
     <PackageVersion Include="Keycloak.Net.Core" Version="1.0.29" />
     <PackageVersion Include="Microsoft.AspNetCore.Authentication.JwtBearer" Version="8.0.8" />
     <PackageVersion Include="Microsoft.AspNetCore.Http" Version="2.2.2" />
