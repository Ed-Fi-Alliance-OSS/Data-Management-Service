// SPDX-License-Identifier: Apache-2.0
// Licensed to the Ed-Fi Alliance under one or more agreements.
// The Ed-Fi Alliance licenses this file to you under the Apache License, Version 2.0.
// See the LICENSE and NOTICES files in the project root for more information.

using System.Text.Json.Nodes;
using EdFi.DataManagementService.Backend.Postgresql.Operation;
using EdFi.DataManagementService.Core.External.Backend;
using EdFi.DataManagementService.Core.External.Model;
using ImpromptuInterface;
using Microsoft.Extensions.Logging.Abstractions;
using Npgsql;
using NUnit.Framework;
using Respawn;

namespace EdFi.DataManagementService.Backend.Postgresql.Test.Integration
{
    public abstract class DatabaseTest
    {
        public NpgsqlDataSource? DataSource { get; set; }

<<<<<<< HEAD
        public static UpsertDocument CreateUpsert(NpgsqlDataSource dataSource)
        {
            return new UpsertDocument(dataSource, new SqlAction(), NullLogger<UpsertDocument>.Instance);
        }

        public static UpdateDocumentById CreateUpdate(NpgsqlDataSource dataSource)
        {
            return new UpdateDocumentById(dataSource, new SqlAction(), NullLogger<UpdateDocumentById>.Instance);
        }

        public static GetDocumentById CreateGetById(NpgsqlDataSource dataSource)
        {
            return new GetDocumentById(dataSource, new SqlAction(), NullLogger<GetDocumentById>.Instance);
        }
=======
        private static readonly string _connectionString =
            Configuration.DatabaseConnectionString ?? string.Empty;
        private NpgsqlConnection? _respawnerConnection;
        private Respawner? _respawner;
>>>>>>> 45d5983e

        public static T AsValueType<T, U>(U value)
            where T : class
        {
            return (new { Value = value }).ActLike<T>();
        }

        public static readonly IResourceInfo _resourceInfo = (
            new
            {
                ResourceVersion = AsValueType<ISemVer, string>("5.0.0"),
                AllowIdentityUpdates = false,
                ProjectName = AsValueType<IMetaEdProjectName, string>("ProjectName"),
                ResourceName = AsValueType<IMetaEdResourceName, string>("ResourceName"),
                IsDescriptor = false
            }
        ).ActLike<IResourceInfo>();

        public static readonly IDocumentInfo _documentInfo = (
            new
            {
                DocumentIdentity = (
                    new { IdentityValue = "", IdentityJsonPath = AsValueType<IJsonPath, string>("$") }
                ).ActLike<IResourceInfo>(),
                ReferentialId = new ReferentialId(Guid.Empty),
                DocumentReferences = new List<IDocumentReference>(),
                DescriptorReferences = new List<IDocumentReference>(),
                SuperclassIdentity = null as ISuperclassIdentity
            }
        ).ActLike<IDocumentInfo>();

        public static IUpsertRequest CreateUpsertRequest(Guid documentUuidGuid, string edFiDocString)
        {
            return (
                new
                {
                    ResourceInfo = _resourceInfo,
                    DocumentInfo = _documentInfo,
                    EdfiDoc = JsonNode.Parse(edFiDocString),
                    TraceId = new TraceId("123"),
                    DocumentUuid = new DocumentUuid(documentUuidGuid)
                }
            ).ActLike<IUpsertRequest>();
        }

        public static IUpdateRequest CreateUpdateRequest(
            Guid documentUuidGuid,
            Guid referentialIdGuid,
            string edFiDocString
        )
        {
            return (
                new
                {
                    ResourceInfo = _resourceInfo,
                    DocumentInfo = (
                        new
                        {
                            DocumentIdentity = (
                                new
                                {
                                    IdentityValue = "",
                                    IdentityJsonPath = AsValueType<IJsonPath, string>("$")
                                }
                            ).ActLike<IResourceInfo>(),
                            ReferentialId = new ReferentialId(referentialIdGuid),
                            DocumentReferences = new List<IDocumentReference>(),
                            DescriptorReferences = new List<IDocumentReference>(),
                            SuperclassIdentity = null as ISuperclassIdentity
                        }
                    ).ActLike<IDocumentInfo>(),
                    EdfiDoc = JsonNode.Parse(edFiDocString),
                    TraceId = new TraceId("123"),
                    DocumentUuid = new DocumentUuid(documentUuidGuid)
                }
            ).ActLike<IUpdateRequest>();
        }

        public static IGetRequest CreateGetRequest(Guid documentUuidGuid)
        {
            return (
                new
                {
                    ResourceInfo = _resourceInfo,
                    TraceId = new TraceId("123"),
                    DocumentUuid = new DocumentUuid(documentUuidGuid)
                }
            ).ActLike<IGetRequest>();
        }

        public static IDeleteRequest CreateDeleteRequest(Guid documentUuidGuid)
        {
            return (
                new
                {
                    ResourceInfo = _resourceInfo,
                    TraceId = new TraceId("123"),
                    DocumentUuid = new DocumentUuid(documentUuidGuid)
                }
            ).ActLike<IDeleteRequest>();
        }

        public static UpsertDocument CreateUpsert(NpgsqlDataSource dataSource)
        {
            return new UpsertDocument(dataSource, new SqlAction(), NullLogger<UpsertDocument>.Instance);
        }

        public static UpdateDocumentById CreateUpdate(NpgsqlDataSource dataSource)
        {
            return new UpdateDocumentById(
                dataSource,
                new SqlAction(),
                NullLogger<UpdateDocumentById>.Instance
            );
        }

        public static GetDocumentById CreateGetById(NpgsqlDataSource dataSource)
        {
            return new GetDocumentById(dataSource, NullLogger<GetDocumentById>.Instance);
        }

        public static DeleteDocumentById CreateDeleteById(NpgsqlDataSource dataSource)
        {
            return new DeleteDocumentById(
                dataSource,
                new SqlAction(),
                NullLogger<DeleteDocumentById>.Instance
            );
        }

        [OneTimeSetUp]
        public void OneTimeSetup()
        {
            new Deploy.DatabaseDeploy().DeployDatabase(_connectionString);
        }

        [SetUp]
        public async Task SetUp()
        {
            DataSource = NpgsqlDataSource.Create(_connectionString);
            _respawnerConnection = DataSource.OpenConnectionAsync().Result;

            _respawner = await Respawner.CreateAsync(
                _respawnerConnection,
                new RespawnerOptions
                {
                    TablesToInclude = [new("public", "documents"), new("public", "aliases")],
                    DbAdapter = DbAdapter.Postgres
                }
            );
        }

        [TearDown]
        public async Task TearDown()
        {
            await _respawner!.ResetAsync(_respawnerConnection!);
            _respawnerConnection?.Dispose();
            DataSource?.Dispose();
        }
    }
}<|MERGE_RESOLUTION|>--- conflicted
+++ resolved
@@ -19,27 +19,10 @@
     {
         public NpgsqlDataSource? DataSource { get; set; }
 
-<<<<<<< HEAD
-        public static UpsertDocument CreateUpsert(NpgsqlDataSource dataSource)
-        {
-            return new UpsertDocument(dataSource, new SqlAction(), NullLogger<UpsertDocument>.Instance);
-        }
-
-        public static UpdateDocumentById CreateUpdate(NpgsqlDataSource dataSource)
-        {
-            return new UpdateDocumentById(dataSource, new SqlAction(), NullLogger<UpdateDocumentById>.Instance);
-        }
-
-        public static GetDocumentById CreateGetById(NpgsqlDataSource dataSource)
-        {
-            return new GetDocumentById(dataSource, new SqlAction(), NullLogger<GetDocumentById>.Instance);
-        }
-=======
         private static readonly string _connectionString =
             Configuration.DatabaseConnectionString ?? string.Empty;
         private NpgsqlConnection? _respawnerConnection;
         private Respawner? _respawner;
->>>>>>> 45d5983e
 
         public static T AsValueType<T, U>(U value)
             where T : class
