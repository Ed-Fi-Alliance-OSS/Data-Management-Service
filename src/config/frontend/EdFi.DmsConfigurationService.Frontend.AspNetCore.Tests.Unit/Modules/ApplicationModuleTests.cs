// SPDX-License-Identifier: Apache-2.0
// Licensed to the Ed-Fi Alliance under one or more agreements.
// The Ed-Fi Alliance licenses this file to you under the Apache License, Version 2.0.
// See the LICENSE and NOTICES files in the project root for more information.

using System.Net;
using System.Security.Claims;
using System.Text;
using System.Text.Json.Nodes;
using EdFi.DmsConfigurationService.Backend.Repositories;
using EdFi.DmsConfigurationService.DataModel;
using EdFi.DmsConfigurationService.DataModel.Model.Application;
using EdFi.DmsConfigurationService.DataModel.Model.Vendor;
using EdFi.DmsConfigurationService.Frontend.AspNetCore.Infrastructure;
using FakeItEasy;
using FluentAssertions;
using Microsoft.AspNetCore.Authentication;
using Microsoft.AspNetCore.Hosting;
using Microsoft.AspNetCore.Mvc.Testing;
using Microsoft.Extensions.DependencyInjection;
using NUnit.Framework;

namespace EdFi.DmsConfigurationService.Frontend.AspNetCore.Tests.Unit.Modules;

[TestFixture]
public class ApplicationModuleTests
{
    private readonly IApplicationRepository _applicationRepository = A.Fake<IApplicationRepository>();
    private readonly IClientRepository _clientRepository = A.Fake<IClientRepository>();
    private readonly IVendorRepository _vendorRepository = A.Fake<IVendorRepository>();

    private HttpClient SetUpClient()
    {
        var factory = new WebApplicationFactory<Program>().WithWebHostBuilder(builder =>
        {
            builder.UseEnvironment("Test");
            builder.ConfigureServices(
                (collection) =>
                {
                    collection
                        .AddAuthentication(AuthenticationConstants.AuthenticationSchema)
                        .AddScheme<AuthenticationSchemeOptions, TestAuthHandler>(
                            AuthenticationConstants.AuthenticationSchema,
                            _ => { }
                        );

                    collection.AddAuthorization(options =>
                        options.AddPolicy(
                            SecurityConstants.ServicePolicy,
                            policy => policy.RequireClaim(ClaimTypes.Role, AuthenticationConstants.Role)
                        )
                    );

                    collection
                        .AddTransient((_) => _applicationRepository)
                        .AddTransient((_) => _clientRepository)
                        .AddTransient((_) => _vendorRepository);
                }
            );
        });
        return factory.CreateClient();
    }

    [TestFixture]
    public class SuccessTests : ApplicationModuleTests
    {
        [SetUp]
        public void Setup()
        {
            A.CallTo(
                    () =>
                        _applicationRepository.InsertApplication(
                            A<ApplicationInsertCommand>.Ignored,
                            A<ApiClientInsertCommand>.Ignored
                        )
                )
                .Returns(new ApplicationInsertResult.Success(1));

            A.CallTo(() => _applicationRepository.QueryApplication(A<PagingQuery>.Ignored))
                .Returns(
                    new ApplicationQueryResult.Success(
                        [
                            new ApplicationResponse()
                            {
                                Id = 1,
                                ApplicationName = "Test Application",
                                ClaimSetName = "ClaimSet",
                                VendorId = 1,
                                EducationOrganizationIds = [1],
                            },
                        ]
                    )
                );

            A.CallTo(() => _applicationRepository.GetApplication(A<long>.Ignored))
                .Returns(
                    new ApplicationGetResult.Success(
                        new ApplicationResponse()
                        {
                            Id = 1,
                            ApplicationName = "Test Application",
                            ClaimSetName = "ClaimSet",
                            VendorId = 1,
                            EducationOrganizationIds = [1],
                        }
                    )
                );

            A.CallTo(() => _applicationRepository.UpdateApplication(A<ApplicationUpdateCommand>.Ignored))
                .Returns(new ApplicationUpdateResult.Success());

            A.CallTo(() => _applicationRepository.DeleteApplication(A<long>.Ignored))
                .Returns(new ApplicationDeleteResult.Success());

            A.CallTo(() => _applicationRepository.GetApplicationApiClients(A<long>.Ignored))
                .Returns(new ApplicationApiClientsResult.Success([new("1", Guid.NewGuid())]));

            A.CallTo(
                    () =>
                        _clientRepository.CreateClientAsync(
                            A<string>.Ignored,
                            A<string>.Ignored,
                            A<string>.Ignored,
                            A<string>.Ignored
                        )
                )
                .Returns(new ClientCreateResult.Success(Guid.NewGuid()));

            A.CallTo(() => _clientRepository.ResetCredentialsAsync(A<string>.Ignored))
                .Returns(new ClientResetResult.Success("SECRET"));
        }

        [Test]
        public async Task Should_return_success_response()
        {
            // Arrange
            using var client = SetUpClient();

            var addResponse = await client.PostAsync(
                "/v2/applications",
                new StringContent(
                    """
                    {
                      "ApplicationName": "Application 11",
                      "ClaimSetName": "Test",
                      "VendorId": 1,
                      "EducationOrganizationIds": [1]
                    }
                    """,
                    Encoding.UTF8,
                    "application/json"
                )
            );

            var getResponse = await client.GetAsync("/v2/applications?offset=0&limit=25");
            var getByIdResponse = await client.GetAsync("/v2/applications/1");
            var updateResponse = await client.PutAsync(
                "/v2/applications/1",
                new StringContent(
                    """
                    {
                       "id": 1,
                       "ApplicationName": "Application 11",
                        "ClaimSetName": "Test",
                        "VendorId": 1,
                        "EducationOrganizationIds": [1]
                    }
                    """,
                    Encoding.UTF8,
                    "application/json"
                )
            );
            var deleteResponse = await client.DeleteAsync("/v2/applications/1");
            var resetCredentialsResponse = await client.PutAsync("/v2/applications/1/reset-credential", null);

            //Assert
            addResponse.StatusCode.Should().Be(HttpStatusCode.Created);
            getResponse.StatusCode.Should().Be(HttpStatusCode.OK);
            getByIdResponse.StatusCode.Should().Be(HttpStatusCode.OK);
            updateResponse.StatusCode.Should().Be(HttpStatusCode.NoContent);
            deleteResponse.StatusCode.Should().Be(HttpStatusCode.NoContent);
            resetCredentialsResponse.StatusCode.Should().Be(HttpStatusCode.OK);
        }
    }

    [TestFixture]
    public class FailureValidationTests : ApplicationModuleTests
    {
        [Test]
        public async Task Should_return_bad_request()
        {
            // Arrange
            using var client = SetUpClient();

            string invalidBody = """
                {
                   "ApplicationName": "Application101Application101Application101Application101Application101Application101Application101Application101Application101Application101Application101Application101Application101Application101Application101Application101Application101Application101Application101",
                    "ClaimSetName": "",
                    "VendorId":1,
                    "EducationOrganizationIds": [0]
                }
                """;

            //Act
            var addResponse = await client.PostAsync(
                "/v2/applications",
                new StringContent(invalidBody, Encoding.UTF8, "application/json")
            );

            //Assert
            string addResponseContent = await addResponse.Content.ReadAsStringAsync();
            var actualResponse = JsonNode.Parse(addResponseContent);
            var expectedResponse = JsonNode.Parse(
                """
                {
                  "detail": "Data validation failed. See 'validationErrors' for details.",
                  "type": "urn:ed-fi:api:bad-request:data-validation-failed",
                  "title": "Data Validation Failed",
                  "status": 400,
                  "correlationId": "{correlationId}",
                  "validationErrors": {
                    "ApplicationName": [
                      "The length of 'Application Name' must be 256 characters or fewer. You entered 266 characters."
                    ],
                    "ClaimSetName": [
                      "'Claim Set Name' must not be empty."
                    ],
                    "EducationOrganizationIds[0]": [
                      "'Education Organization Ids' must be greater than '0'."
                    ]
                  },
                  "errors": []
                }
                """.Replace("{correlationId}", actualResponse!["correlationId"]!.GetValue<string>())
            );
            addResponse.StatusCode.Should().Be(HttpStatusCode.BadRequest);
            JsonNode.DeepEquals(JsonNode.Parse(addResponseContent), expectedResponse).Should().Be(true);
        }
    }

    [TestFixture]
    public class FailureNotFoundTest : ApplicationModuleTests
    {
        [SetUp]
        public void SetUp()
        {
            A.CallTo(() => _vendorRepository.InsertVendor(A<VendorInsertCommand>.Ignored))
                .Returns(new VendorInsertResult.Success(1));

            A.CallTo(() => _applicationRepository.GetApplication(A<long>.Ignored))
                .Returns(new ApplicationGetResult.FailureNotFound());

            A.CallTo(() => _applicationRepository.UpdateApplication(A<ApplicationUpdateCommand>.Ignored))
                .Returns(new ApplicationUpdateResult.FailureNotExists());

            A.CallTo(() => _applicationRepository.DeleteApplication(A<long>.Ignored))
                .Returns(new ApplicationDeleteResult.FailureNotExists());

            A.CallTo(() => _applicationRepository.GetApplicationApiClients(A<long>.Ignored))
                .Returns(new ApplicationApiClientsResult.Success([]));

            A.CallTo(() => _applicationRepository.GetApplicationApiClients(A<long>.Ignored))
                .Returns(new ApplicationApiClientsResult.Success([]));

            A.CallTo(() => _applicationRepository.GetApplicationApiClients(A<long>.Ignored))
                .Returns(new ApplicationApiClientsResult.Success([]));
        }

        [Test]
        public async Task Should_return_proper_not_found_responses()
        {
            // Arrange
            using var client = SetUpClient();

            //Act
            var getByIdResponse = await client.GetAsync("/v2/applications/1");
            var updateResponse = await client.PutAsync(
                "/v2/applications/1",
                new StringContent(
                    """
                    {
                        "id": 1,
                       "applicationName": "Application 101",
                        "claimSetName": "Test",
                        "vendorId":1,
                        "educationOrganizationIds": [1]
                    }
                    """,
                    Encoding.UTF8,
                    "application/json"
                )
            );
            var deleteResponse = await client.DeleteAsync("/v2/applications/1");
            var resetCredentialsResponse = await client.PutAsync("/v2/applications/1/reset-credential", null);

            //Assert
            getByIdResponse.StatusCode.Should().Be(HttpStatusCode.NotFound);
            updateResponse.StatusCode.Should().Be(HttpStatusCode.NotFound);
            deleteResponse.StatusCode.Should().Be(HttpStatusCode.NotFound);
            resetCredentialsResponse.StatusCode.Should().Be(HttpStatusCode.NotFound);
        }
    }

    [TestFixture]
    public class FailureUnknownTests : ApplicationModuleTests
    {
        [SetUp]
        public void SetUp()
        {
            A.CallTo(
                    () =>
                        _clientRepository.CreateClientAsync(
                            A<string>.Ignored,
                            A<string>.Ignored,
                            A<string>.Ignored,
                            A<string>.Ignored
                        )
                )
                .Returns(new ClientCreateResult.Success(Guid.NewGuid()));

            A.CallTo(
                    () =>
                        _applicationRepository.InsertApplication(
                            A<ApplicationInsertCommand>.Ignored,
                            A<ApiClientInsertCommand>.Ignored
                        )
                )
                .Returns(new ApplicationInsertResult.FailureUnknown(""));

            A.CallTo(() => _clientRepository.ResetCredentialsAsync(A<string>.Ignored))
                .Returns(new ClientResetResult.FailureUnknown(""));

            A.CallTo(() => _applicationRepository.QueryApplication(A<PagingQuery>.Ignored))
                .Returns(new ApplicationQueryResult.FailureUnknown(""));

            A.CallTo(() => _applicationRepository.GetApplication(A<long>.Ignored))
                .Returns(new ApplicationGetResult.FailureUnknown(""));

            A.CallTo(() => _applicationRepository.UpdateApplication(A<ApplicationUpdateCommand>.Ignored))
                .Returns(new ApplicationUpdateResult.FailureUnknown(""));

            A.CallTo(() => _applicationRepository.DeleteApplication(A<long>.Ignored))
                .Returns(new ApplicationDeleteResult.FailureUnknown(""));

            A.CallTo(() => _applicationRepository.GetApplicationApiClients(A<long>.Ignored))
                .Returns(new ApplicationApiClientsResult.FailureUnknown(""));
        }

        [Test]
        public async Task Should_return_internal_server_error_response()
        {
            // Arrange
            using var client = SetUpClient();

            //Act
            var addResponse = await client.PostAsync(
                "/v2/applications",
                new StringContent(
                    """
                    {
                        "ApplicationName": "Application 102",
                        "ClaimSetName": "Test",
                        "VendorId": 1,
                        "EducationOrganizationIds": [1]
                    }
                    """,
                    Encoding.UTF8,
                    "application/json"
                )
            );
            var getResponse = await client.GetAsync("/v2/applications?offset=0&limit=25");
            var getByIdResponse = await client.GetAsync("/v2/applications/1");
            var updateResponse = await client.PutAsync(
                "/v2/applications/1",
                new StringContent(
                    """
                    {
                        "id": 1,
                        "ApplicationName": "Application 102",
                        "ClaimSetName": "Test",
                        "VendorId": 1,
                        "EducationOrganizationIds": [1]
                    }
                    """,
                    Encoding.UTF8,
                    "application/json"
                )
            );
            var deleteResponse = await client.DeleteAsync("/v2/applications/1");
            var resetCredentialsResponse = await client.PutAsync("/v2/applications/1/reset-credential", null);

            //Assert
            addResponse.StatusCode.Should().Be(HttpStatusCode.InternalServerError);
            getResponse.StatusCode.Should().Be(HttpStatusCode.InternalServerError);
            getByIdResponse.StatusCode.Should().Be(HttpStatusCode.InternalServerError);
            updateResponse.StatusCode.Should().Be(HttpStatusCode.InternalServerError);
            deleteResponse.StatusCode.Should().Be(HttpStatusCode.InternalServerError);
            resetCredentialsResponse.StatusCode.Should().Be(HttpStatusCode.InternalServerError);
        }
    }

    [TestFixture]
    public class FailureDefaultTests : ApplicationModuleTests
    {
        [SetUp]
        public void SetUp()
        {
            A.CallTo(
                    () =>
                        _applicationRepository.InsertApplication(
                            A<ApplicationInsertCommand>.Ignored,
                            A<ApiClientInsertCommand>.Ignored
                        )
                )
                .Returns(new ApplicationInsertResult());

            A.CallTo(() => _applicationRepository.QueryApplication(A<PagingQuery>.Ignored))
                .Returns(new ApplicationQueryResult());

            A.CallTo(() => _applicationRepository.GetApplication(A<long>.Ignored))
                .Returns(new ApplicationGetResult());

            A.CallTo(() => _applicationRepository.UpdateApplication(A<ApplicationUpdateCommand>.Ignored))
                .Returns(new ApplicationUpdateResult());

            A.CallTo(() => _applicationRepository.DeleteApplication(A<long>.Ignored))
                .Returns(new ApplicationDeleteResult());

            A.CallTo(() => _applicationRepository.GetApplicationApiClients(A<long>.Ignored))
                .Returns(new ApplicationApiClientsResult());
        }

        [Test]
        public async Task Should_return_internal_server_error_response()
        {
            // Arrange
            using var client = SetUpClient();

            //Act
            var addResponse = await client.PostAsync(
                "/v2/applications",
                new StringContent(
                    """
                    {
                      "ApplicationName": "Application 11",
                      "ClaimSetName": "Test",
                      "VendorId": 1,
                      "EducationOrganizationIds": [1]
                    }
                    """,
                    Encoding.UTF8,
                    "application/json"
                )
            );

            var getResponse = await client.GetAsync("/v2/applications?offset=0&limit=25");
            var getByIdResponse = await client.GetAsync("/v2/applications/1");
            var updateResponse = await client.PostAsync(
                "/v2/applications",
                new StringContent(
                    """
                    {
                      "ApplicationName": "Application 11",
                      "ClaimSetName": "Test",
                      "VendorId": 1,
                      "EducationOrganizationIds": [1]
                    }
                    """,
                    Encoding.UTF8,
                    "application/json"
                )
            );
            var deleteResponse = await client.DeleteAsync("/v2/applications/1");

            //Assert
            addResponse.StatusCode.Should().Be(HttpStatusCode.InternalServerError);
            getResponse.StatusCode.Should().Be(HttpStatusCode.InternalServerError);
            getByIdResponse.StatusCode.Should().Be(HttpStatusCode.InternalServerError);
            updateResponse.StatusCode.Should().Be(HttpStatusCode.InternalServerError);
            deleteResponse.StatusCode.Should().Be(HttpStatusCode.InternalServerError);
        }
    }

    [TestFixture]
    public class FailureReferenceValidationTests : ApplicationModuleTests
    {
        [SetUp]
        public void SetUp()
        {
            A.CallTo(
                    () =>
                        _clientRepository.CreateClientAsync(
                            A<string>.Ignored,
                            A<string>.Ignored,
                            A<string>.Ignored,
                            A<string>.Ignored
                        )
                )
                .Returns(new ClientCreateResult.Success(Guid.NewGuid()));

            A.CallTo(
                    () =>
                        _applicationRepository.InsertApplication(
                            A<ApplicationInsertCommand>.Ignored,
                            A<ApiClientInsertCommand>.Ignored
                        )
                )
                .Returns(new ApplicationInsertResult.FailureVendorNotFound());

            A.CallTo(() => _applicationRepository.UpdateApplication(A<ApplicationUpdateCommand>.Ignored))
                .Returns(new ApplicationUpdateResult.FailureVendorNotFound());

            A.CallTo(() => _applicationRepository.GetApplicationApiClients(A<long>.Ignored))
                .Returns(new ApplicationApiClientsResult.Success([]));
        }

        [Test]
        public async Task Should_return_bad_request_due_to_invalid_vendor_id_on_insert()
        {
            // Arrange
            using var client = SetUpClient();

            //Act
            var addResponse = await client.PostAsync(
                "/v2/applications",
                new StringContent(
                    """
                    {
                        "ApplicationName": "Application 102",
                        "ClaimSetName": "Test",
                        "VendorId": 1,
                        "EducationOrganizationIds": [1]
                    }
                    """,
                    Encoding.UTF8,
                    "application/json"
                )
            );

            addResponse.StatusCode.Should().Be(HttpStatusCode.BadRequest);
            string responseBody = await addResponse.Content.ReadAsStringAsync();
            var actualResponse = JsonNode.Parse(responseBody);
            var expectedResponse = JsonNode.Parse(
                """
                {
                  "detail": "Data validation failed. See 'validationErrors' for details.",
                  "type": "urn:ed-fi:api:bad-request:data-validation-failed",
                  "title": "Data Validation Failed",
                  "status": 400,
                  "correlationId": "{correlationId}",
                  "validationErrors": {
                    "VendorId": [
                      "Reference 'VendorId' does not exist."
                    ]
                  },
                  "errors": []
                }
                """.Replace("{correlationId}", actualResponse!["correlationId"]!.GetValue<string>())
            );
            JsonNode.DeepEquals(actualResponse, expectedResponse).Should().Be(true);
        }

        [Test]
        public async Task Should_return_bad_request_due_to_invalid_vendor_id_on_update()
        {
            // Arrange
            using var client = SetUpClient();

            //Act
            var updateResponse = await client.PutAsync(
                "/v2/applications/1",
                new StringContent(
                    """
                    {
                        "id": 1,
                       "ApplicationName": "Application 101",
                        "ClaimSetName": "Test",
                        "VendorId":1,
                        "EducationOrganizationIds": [1]
                    }
                    """,
                    Encoding.UTF8,
                    "application/json"
                )
            );

            //Assert
            updateResponse.StatusCode.Should().Be(HttpStatusCode.BadRequest);
            string responseBody = await updateResponse.Content.ReadAsStringAsync();
            var actualResponse = JsonNode.Parse(responseBody);
            var expectedResponse = JsonNode.Parse(
                """
                {
                  "detail": "Data validation failed. See 'validationErrors' for details.",
                  "type": "urn:ed-fi:api:bad-request:data-validation-failed",
                  "title": "Data Validation Failed",
                  "status": 400,
                  "correlationId": "{correlationId}",
                  "validationErrors": {
                    "VendorId": [
                      "Reference 'VendorId' does not exist."
                    ]
                  },
                  "errors": []
                }
                """.Replace("{correlationId}", actualResponse!["correlationId"]!.GetValue<string>())
            );
            JsonNode.DeepEquals(actualResponse, expectedResponse).Should().Be(true);
        }
    }

    [TestFixture]
    public class FailureDuplicateClaimSetNameTests : ApplicationModuleTests
    {
        [SetUp]
        public void SetUp()
        {
            A.CallTo(
                    () =>
                        _clientRepository.CreateClientAsync(
                            A<string>.Ignored,
                            A<string>.Ignored,
                            A<string>.Ignored,
                            A<string>.Ignored
                        )
                )
                .Returns(new ClientCreateResult.Success(Guid.NewGuid()));
        }
<<<<<<< HEAD

        [Test]
        public async Task Should_return_bad_request_due_to_duplicate_claim_set_name_on_insert()
        {
            // Arrange
            using var client = SetUpClient();
            A.CallTo(
                    () =>
                        _applicationRepository.InsertApplication(
                            A<ApplicationInsertCommand>.Ignored,
                            A<ApiClientInsertCommand>.Ignored
                        )
                )
                .Returns(new ApplicationInsertResult.FailureDuplicateClaimSetName());

            //Act
            var addResponse = await client.PostAsync(
                "/v2/applications",
                new StringContent(
                    """
                    {
                        "ApplicationName": "Application 102",
                        "ClaimSetName": "Test",
                        "VendorId": 1,
                        "EducationOrganizationIds": [1]
                    }
                    """,
                    Encoding.UTF8,
                    "application/json"
                )
            );

            addResponse.StatusCode.Should().Be(HttpStatusCode.BadRequest);
            string responseBody = await addResponse.Content.ReadAsStringAsync();
            var actualResponse = JsonNode.Parse(responseBody);
            var expectedResponse = JsonNode.Parse(
                """
                {
                  "detail": "Data validation failed. See 'validationErrors' for details.",
                  "type": "urn:ed-fi:api:bad-request:data-validation-failed",
                  "title": "Data Validation Failed",
                  "status": 400,
                  "correlationId": "{correlationId}",
                  "validationErrors": {
                    "ClaimSetName": [
                      "A claim set with this name already exists in the database. Please enter a unique name."
                    ]
                  },
                  "errors": []
                }
                """.Replace("{correlationId}", actualResponse!["correlationId"]!.GetValue<string>())
            );
            JsonNode.DeepEquals(actualResponse, expectedResponse).Should().Be(true);
        }

        [Test]
        public async Task Should_return_bad_request_due_to_duplicate_claim_set_name_on_update()
        {
            // Arrange
            using var client = SetUpClient();
            A.CallTo(
                    () =>
                        _applicationRepository.InsertApplication(
                            A<ApplicationInsertCommand>.Ignored,
                            A<ApiClientInsertCommand>.Ignored
                        )
                )
                .Returns(new ApplicationInsertResult.Success(1));

            A.CallTo(() => _applicationRepository.UpdateApplication(A<ApplicationUpdateCommand>.Ignored))
                .Returns(new ApplicationUpdateResult.FailureDuplicateClaimSetName());

            //Act
            var updateResponse = await client.PutAsync(
                "/v2/applications/1",
                new StringContent(
                    """
                    {
                        "id": 1,
                       "ApplicationName": "Application 101",
                        "ClaimSetName": "Test",
                        "VendorId":1,
                        "EducationOrganizationIds": [1]
                    }
                    """,
                    Encoding.UTF8,
                    "application/json"
                )
            );

            //Assert
            updateResponse.StatusCode.Should().Be(HttpStatusCode.BadRequest);
            string responseBody = await updateResponse.Content.ReadAsStringAsync();
            var actualResponse = JsonNode.Parse(responseBody);
            var expectedResponse = JsonNode.Parse(
                """
                {
                  "detail": "Data validation failed. See 'validationErrors' for details.",
                  "type": "urn:ed-fi:api:bad-request:data-validation-failed",
                  "title": "Data Validation Failed",
                  "status": 400,
                  "correlationId": "{correlationId}",
                  "validationErrors": {
                    "ClaimSetName": [
                      "A claim set with this name already exists in the database. Please enter a unique name."
                    ]
                  },
                  "errors": []
                }
                """.Replace("{correlationId}", actualResponse!["correlationId"]!.GetValue<string>())
            );
            JsonNode.DeepEquals(actualResponse, expectedResponse).Should().Be(true);
        }
=======
>>>>>>> 173f8b53
    }
}<|MERGE_RESOLUTION|>--- conflicted
+++ resolved
@@ -626,121 +626,5 @@
                 )
                 .Returns(new ClientCreateResult.Success(Guid.NewGuid()));
         }
-<<<<<<< HEAD
-
-        [Test]
-        public async Task Should_return_bad_request_due_to_duplicate_claim_set_name_on_insert()
-        {
-            // Arrange
-            using var client = SetUpClient();
-            A.CallTo(
-                    () =>
-                        _applicationRepository.InsertApplication(
-                            A<ApplicationInsertCommand>.Ignored,
-                            A<ApiClientInsertCommand>.Ignored
-                        )
-                )
-                .Returns(new ApplicationInsertResult.FailureDuplicateClaimSetName());
-
-            //Act
-            var addResponse = await client.PostAsync(
-                "/v2/applications",
-                new StringContent(
-                    """
-                    {
-                        "ApplicationName": "Application 102",
-                        "ClaimSetName": "Test",
-                        "VendorId": 1,
-                        "EducationOrganizationIds": [1]
-                    }
-                    """,
-                    Encoding.UTF8,
-                    "application/json"
-                )
-            );
-
-            addResponse.StatusCode.Should().Be(HttpStatusCode.BadRequest);
-            string responseBody = await addResponse.Content.ReadAsStringAsync();
-            var actualResponse = JsonNode.Parse(responseBody);
-            var expectedResponse = JsonNode.Parse(
-                """
-                {
-                  "detail": "Data validation failed. See 'validationErrors' for details.",
-                  "type": "urn:ed-fi:api:bad-request:data-validation-failed",
-                  "title": "Data Validation Failed",
-                  "status": 400,
-                  "correlationId": "{correlationId}",
-                  "validationErrors": {
-                    "ClaimSetName": [
-                      "A claim set with this name already exists in the database. Please enter a unique name."
-                    ]
-                  },
-                  "errors": []
-                }
-                """.Replace("{correlationId}", actualResponse!["correlationId"]!.GetValue<string>())
-            );
-            JsonNode.DeepEquals(actualResponse, expectedResponse).Should().Be(true);
-        }
-
-        [Test]
-        public async Task Should_return_bad_request_due_to_duplicate_claim_set_name_on_update()
-        {
-            // Arrange
-            using var client = SetUpClient();
-            A.CallTo(
-                    () =>
-                        _applicationRepository.InsertApplication(
-                            A<ApplicationInsertCommand>.Ignored,
-                            A<ApiClientInsertCommand>.Ignored
-                        )
-                )
-                .Returns(new ApplicationInsertResult.Success(1));
-
-            A.CallTo(() => _applicationRepository.UpdateApplication(A<ApplicationUpdateCommand>.Ignored))
-                .Returns(new ApplicationUpdateResult.FailureDuplicateClaimSetName());
-
-            //Act
-            var updateResponse = await client.PutAsync(
-                "/v2/applications/1",
-                new StringContent(
-                    """
-                    {
-                        "id": 1,
-                       "ApplicationName": "Application 101",
-                        "ClaimSetName": "Test",
-                        "VendorId":1,
-                        "EducationOrganizationIds": [1]
-                    }
-                    """,
-                    Encoding.UTF8,
-                    "application/json"
-                )
-            );
-
-            //Assert
-            updateResponse.StatusCode.Should().Be(HttpStatusCode.BadRequest);
-            string responseBody = await updateResponse.Content.ReadAsStringAsync();
-            var actualResponse = JsonNode.Parse(responseBody);
-            var expectedResponse = JsonNode.Parse(
-                """
-                {
-                  "detail": "Data validation failed. See 'validationErrors' for details.",
-                  "type": "urn:ed-fi:api:bad-request:data-validation-failed",
-                  "title": "Data Validation Failed",
-                  "status": 400,
-                  "correlationId": "{correlationId}",
-                  "validationErrors": {
-                    "ClaimSetName": [
-                      "A claim set with this name already exists in the database. Please enter a unique name."
-                    ]
-                  },
-                  "errors": []
-                }
-                """.Replace("{correlationId}", actualResponse!["correlationId"]!.GetValue<string>())
-            );
-            JsonNode.DeepEquals(actualResponse, expectedResponse).Should().Be(true);
-        }
-=======
->>>>>>> 173f8b53
     }
 }