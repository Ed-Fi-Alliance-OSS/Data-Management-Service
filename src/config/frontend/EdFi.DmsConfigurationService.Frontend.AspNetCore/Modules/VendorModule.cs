--- conflicted
+++ resolved
@@ -138,13 +138,8 @@
 
         return getResult switch
         {
-<<<<<<< HEAD
-            GetResult<Vendor>.GetByIdSuccess success => Results.Ok(success.Result.Applications),
-            GetResult<Vendor>.GetByIdFailureNotExists => Results.NotFound(
-=======
             VendorApplicationsResult.Success success => Results.Ok(success.ApplicationResponses),
             VendorApplicationsResult.FailureNotExists => Results.NotFound(
->>>>>>> f0a8dc7a
                 new { title = $"Not found: vendor with ID {id}. It may have been recently deleted." }
             ),
             _ => Results.Problem(statusCode: 500),
