--- conflicted
+++ resolved
@@ -74,7 +74,7 @@
 -- Step 3: Insert the generated JSON into claimset table
 INSERT INTO dmscs.claimset (claimsetname, issystemreserved, resourceclaims)
 SELECT
-    'E2E-SIS-Vendor',
+    'SIS-Vendor',
 	true,
     jsonb_agg(
         jsonb_build_object(
@@ -103,11 +103,7 @@
                     'actionName', 'Read',
                     'authorizationStrategies', jsonb_build_array(
                         jsonb_build_object(
-<<<<<<< HEAD
                             'authStrategyId', 1,
-=======
-                            'authStrategyId', 2,
->>>>>>> 36a3d73f
                             'authStrategyName', 'NoFurtherAuthorizationRequired',
                             'isInheritedFromParent', false
                         )
@@ -118,11 +114,7 @@
                     'actionName', 'Update',
                     'authorizationStrategies', jsonb_build_array(
                         jsonb_build_object(
-<<<<<<< HEAD
                             'authStrategyId', 1,
-=======
-                            'authStrategyId', 2,
->>>>>>> 36a3d73f
                             'authStrategyName', 'NoFurtherAuthorizationRequired',
                             'isInheritedFromParent', false
                         )
@@ -144,11 +136,7 @@
                     'actionName', 'ReadChanges',
                     'authorizationStrategies', jsonb_build_array(
                         jsonb_build_object(
-<<<<<<< HEAD
                             'authStrategyId', 1,
-=======
-                            'authStrategyId', 9,
->>>>>>> 36a3d73f
                             'authStrategyName', 'NoFurtherAuthorizationRequired',
                             'isInheritedFromParent', false
                         )
