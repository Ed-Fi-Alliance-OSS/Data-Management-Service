// SPDX-License-Identifier: Apache-2.0
// Licensed to the Ed-Fi Alliance under one or more agreements.
// The Ed-Fi Alliance licenses this file to you under the Apache License, Version 2.0.
// See the LICENSE and NOTICES files in the project root for more information.

<<<<<<< HEAD
=======
using EdFi.DmsConfigurationService.Backend.Repositories;
>>>>>>> f0a8dc7a
using Keycloak.Net;
using Keycloak.Net.Models.Clients;
using Keycloak.Net.Models.Roles;

namespace EdFi.DmsConfigurationService.Backend.Keycloak;

public class ClientRepository(KeycloakContext keycloakContext) : IClientRepository
{
    private readonly KeycloakClient _keycloakClient =
        new(
            keycloakContext.Url,
            keycloakContext.ClientSecret,
            new KeycloakOptions(adminClientId: keycloakContext.ClientId)
        );
<<<<<<< HEAD
    private readonly string _realm = keycloakContext.Realm;
=======
    private readonly string _realm = keycloakContext.Realm!;
>>>>>>> f0a8dc7a

    public async Task<bool> CreateClientAsync(string clientId, string clientSecret, string displayName)
    {
        var realmRoles = await _keycloakClient.GetRolesAsync(_realm);

        Client client = new()
        {
            ClientId = clientId,
            Enabled = true,
            Secret = clientSecret,
            Name = displayName,
            ServiceAccountsEnabled = true,
            ProtocolMappers = ConfigServiceProtocolMapper(),
        };

        // Read service role from the realm
        Role? clientRole = realmRoles.FirstOrDefault(x =>
            x.Name.Equals(keycloakContext.ServiceRole, StringComparison.InvariantCultureIgnoreCase)
        );

        string? createdClientId = await _keycloakClient.CreateClientAndRetrieveClientIdAsync(_realm, client);
        if (!string.IsNullOrEmpty(createdClientId))
        {
            if (clientRole != null)
            {
                // Assign the service role to client's service account
<<<<<<< HEAD
                string serviceAccountUserId = await GetServiceAccountUserIdAsync(createdClientId);
                bool result = await _keycloakClient.AddRealmRoleMappingsToUserAsync(
=======
                var serviceAccountUserId = await GetServiceAccountUserIdAsync(createdClientId);
                var result = await _keycloakClient.AddRealmRoleMappingsToUserAsync(
>>>>>>> f0a8dc7a
                    _realm,
                    serviceAccountUserId,
                    [clientRole]
                );
                return result;
            }
            else
            {
                throw new Exception($"Role {keycloakContext.ServiceRole} not found.");
            }
        }
        else
        {
            throw new Exception($"Error while creating the client: {clientId}");
        }

        List<ClientProtocolMapper> ConfigServiceProtocolMapper()
        {
            return
            [
                new ClientProtocolMapper
                {
                    Name = "Configuration service role mapper",
                    Protocol = "openid-connect",
                    ProtocolMapper = "oidc-usermodel-realm-role-mapper",
                    Config = new Dictionary<string, string>
                    {
                        { "claim.name", keycloakContext.RoleClaimType },
                        { "jsonType.label", "String" },
                        { "user.attribute", "roles" },
                        { "multivalued", "true" },
                        { "id.token.claim", "true" },
                        { "access.token.claim", "true" },
                        { "userinfo.token.claim", "true" },
<<<<<<< HEAD
                    }
                }
=======
                    },
                },
>>>>>>> f0a8dc7a
            ];
        }
    }

    public Task<bool> DeleteClientAsync(string clientId)
    {
        return _keycloakClient.DeleteClientAsync(_realm, clientId);
    }

    public async Task<IEnumerable<string>> GetAllClientsAsync()
    {
        try
        {
            var clients = await _keycloakClient.GetClientsAsync(_realm);
            return clients.Select(x => x.ClientId).ToList();
        }
        catch (Exception ex)
        {
            throw new Exception(ex.Message);
        }
    }

    private async Task<string> GetServiceAccountUserIdAsync(string clientId)
    {
        try
        {
            var serviceAccountUser = await _keycloakClient.GetUserForServiceAccountAsync(_realm, clientId);
            return serviceAccountUser.Id;
        }
        catch (Exception ex)
        {
            throw new Exception(ex.Message);
        }
    }
}<|MERGE_RESOLUTION|>--- conflicted
+++ resolved
@@ -3,10 +3,7 @@
 // The Ed-Fi Alliance licenses this file to you under the Apache License, Version 2.0.
 // See the LICENSE and NOTICES files in the project root for more information.
 
-<<<<<<< HEAD
-=======
 using EdFi.DmsConfigurationService.Backend.Repositories;
->>>>>>> f0a8dc7a
 using Keycloak.Net;
 using Keycloak.Net.Models.Clients;
 using Keycloak.Net.Models.Roles;
@@ -21,11 +18,7 @@
             keycloakContext.ClientSecret,
             new KeycloakOptions(adminClientId: keycloakContext.ClientId)
         );
-<<<<<<< HEAD
-    private readonly string _realm = keycloakContext.Realm;
-=======
     private readonly string _realm = keycloakContext.Realm!;
->>>>>>> f0a8dc7a
 
     public async Task<bool> CreateClientAsync(string clientId, string clientSecret, string displayName)
     {
@@ -52,13 +45,8 @@
             if (clientRole != null)
             {
                 // Assign the service role to client's service account
-<<<<<<< HEAD
                 string serviceAccountUserId = await GetServiceAccountUserIdAsync(createdClientId);
                 bool result = await _keycloakClient.AddRealmRoleMappingsToUserAsync(
-=======
-                var serviceAccountUserId = await GetServiceAccountUserIdAsync(createdClientId);
-                var result = await _keycloakClient.AddRealmRoleMappingsToUserAsync(
->>>>>>> f0a8dc7a
                     _realm,
                     serviceAccountUserId,
                     [clientRole]
@@ -93,13 +81,8 @@
                         { "id.token.claim", "true" },
                         { "access.token.claim", "true" },
                         { "userinfo.token.claim", "true" },
-<<<<<<< HEAD
-                    }
-                }
-=======
                     },
                 },
->>>>>>> f0a8dc7a
             ];
         }
     }
