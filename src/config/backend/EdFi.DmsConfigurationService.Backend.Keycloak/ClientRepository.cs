--- conflicted
+++ resolved
@@ -43,24 +43,14 @@
             x.Name.Equals(keycloakContext.ServiceRole, StringComparison.InvariantCultureIgnoreCase)
         );
 
-<<<<<<< HEAD
-        string? createdClientId = await _keycloakClient.CreateClientAndRetrieveClientIdAsync(_realm, client);
-        if (!string.IsNullOrEmpty(createdClientId))
-=======
         var createdClientUuid = await _keycloakClient.CreateClientAndRetrieveClientIdAsync(_realm, client);
         if (!string.IsNullOrEmpty(createdClientUuid))
->>>>>>> 3418b8b7
         {
             if (clientRole != null)
             {
                 // Assign the service role to client's service account
-<<<<<<< HEAD
-                string serviceAccountUserId = await GetServiceAccountUserIdAsync(createdClientId);
-                bool result = await _keycloakClient.AddRealmRoleMappingsToUserAsync(
-=======
                 var serviceAccountUserId = await GetServiceAccountUserIdAsync(createdClientUuid);
                 var result = await _keycloakClient.AddRealmRoleMappingsToUserAsync(
->>>>>>> 3418b8b7
                     _realm,
                     serviceAccountUserId,
                     [clientRole]
@@ -121,20 +111,12 @@
     {
         try
         {
-<<<<<<< HEAD
-            return _keycloakClient.DeleteClientAsync(_realm, clientId);
-        }
-        catch (Exception ex)
-        {
-            throw new Exception(ex.Message);
-=======
             var credentials = await _keycloakClient.GenerateClientSecretAsync(_realm, clientUuid);
             return new ClientResetResult.Success(credentials.Value);
         }
         catch (Exception ex)
         {
             return new ClientResetResult.FailureUnknown(ex.Message);
->>>>>>> 3418b8b7
         }
     }
 
