# SPDX-License-Identifier: Apache-2.0
# Licensed to the Ed-Fi Alliance under one or more agreements.
# The Ed-Fi Alliance licenses this file to you under the Apache License, Version 2.0.
# See the LICENSE and NOTICES files in the project root for more information.

name: On DMS Pull Request

on:
  push:
    # Running on push to main to support CodeQL on C#
    branches:
      - main

  pull_request:
    branches:
      - main

  workflow_dispatch:

concurrency:
  group: ${{ github.workflow }}-${{ github.event.pull_request.number || github.ref }}
  cancel-in-progress: true

env:
  CONFIGURATION: "Release"

permissions: read-all

jobs:
  scan-actions-bidi:
    name: Scan Actions, scan all files for BIDI Trojan Attacks
    uses: Ed-Fi-Alliance-OSS/Ed-Fi-Actions/.github/workflows/repository-scanner.yml@main
    with:
      config-file-path: ./.github/workflows/bidi-config.json

  run-unit-tests:
    name: Run Unit Tests
    runs-on: ubuntu-latest
    permissions:
      checks: write
    defaults:
      run:
        shell: pwsh
    steps:
      - name: Checkout the Repo
        uses: actions/checkout@11bd71901bbe5b1630ceea73d27597364c9af683 # v4.2.2

      - name: Cache Nuget packages
        uses: actions/cache@1bd1e32a3bdc45362d1e726936510720a7c30a57 #v4.2
        with:
          path: ~/.nuget/packages
          key: ${{ runner.os }}-nuget-${{ hashFiles('**/Directory.Packages.props') }}
          restore-keys: |
            ${{ runner.os }}-nuget-

      - name: Setup dotnet
        uses: actions/setup-dotnet@87b7050bc53ea08284295505d98d2aa94301e852 # v4.2
        with:
          dotnet-version: "8.0.x"

      - name: Build
        run: ./build-dms.ps1 Build -Configuration ${{ env.CONFIGURATION }}

      - name: Install Coverlet Reference
        if: success()
        run: |
          dotnet tool install --global coverlet.console
          dotnet tool install --global dotnet-reportgenerator-globaltool

      - name: Run Unit Tests
        run: ./build-dms.ps1 UnitTest -Configuration ${{ env.CONFIGURATION }}

      - name: Generate Coverage Report
        if: ${{ hashFiles('coverage.cobertura.xml') != '' }}
        run: ./build-dms.ps1 Coverage

      - name: Upload Coverage Report
        if: always()
        uses: actions/upload-artifact@6f51ac03b9356f520e9adb1b1b7802705f340c2b # v4.5
        with:
          name: Coverage Report
          path: coveragereport

      - name: Upload Test Results
        uses: dorny/test-reporter@31a54ee7ebcacc03a09ea97a7e5465a47b84aea5 # v1.9.1
        if: (success() || failure())
        with:
          name: Unit Tests
          path: "**/*.trx"
          path-replace-backslashes: "true"
          reporter: dotnet-trx

  run-integration-tests:
    name: Run Integration Tests
    runs-on: ubuntu-latest
    permissions:
      checks: write
    defaults:
      run:
        shell: pwsh
    services:
      postgres:
        image: postgres:16.3-alpine
        options: >-
          --health-cmd="pg_isready"
          --health-interval=10s
          --health-timeout=5s
          --health-retries=5
        ports:
          - 5432:5432
        env:
          POSTGRES_HOST_AUTH_METHOD: trust
    steps:
      - name: Checkout the Repo
        uses: actions/checkout@11bd71901bbe5b1630ceea73d27597364c9af683 # v4.2.2

      - name: Cache Nuget packages
        uses: actions/cache@1bd1e32a3bdc45362d1e726936510720a7c30a57 #v4.2
        with:
          path: ~/.nuget/packages
          key: ${{ runner.os }}-nuget-${{ hashFiles('**/Directory.Packages.props') }}
          restore-keys: |
            ${{ runner.os }}-nuget-

      - name: Setup dotnet
        uses: actions/setup-dotnet@87b7050bc53ea08284295505d98d2aa94301e852 # v4.2
        with:
          dotnet-version: "8.0.x"

      - name: Build
        run: ./build-dms.ps1 Build -Configuration ${{ env.CONFIGURATION }}

      - name: Run Integration Tests
        if: success()
        run: ./build-dms.ps1 IntegrationTest -Configuration ${{ env.CONFIGURATION }}

      - name: Upload Integration Test Results
        uses: dorny/test-reporter@31a54ee7ebcacc03a09ea97a7e5465a47b84aea5 # v1.9.1
        if: (success() || failure())
        with:
          name: Integration Tests
          path: "**/*.trx"
          path-replace-backslashes: "true"
          reporter: dotnet-trx

  run-e2e-tests:
    name: Run ${{matrix.queryhandler}} E2E Tests (IdentityProvider ${{matrix.identityprovider}})
    runs-on: ubuntu-latest
    strategy:
      matrix:
        identityprovider: [keycloak, self-contained]
        queryhandler: [postgresql]
    permissions:
      checks: write
    defaults:
      run:
        shell: pwsh
    steps:
      - name: Checkout the Repo
        uses: actions/checkout@11bd71901bbe5b1630ceea73d27597364c9af683 # v4.2.2

      - name: Set up Docker Buildx
        uses: docker/setup-buildx-action@6524bf65af31da8d45b59e8c27de4bd072b392f5 # v3.8.0

      - name: Cache Docker layers
        uses: actions/cache@1bd1e32a3bdc45362d1e726936510720a7c30a57 #v4.2
        with:
          path: /tmp/.buildx-cache
          key: ${{ runner.os }}-buildx-${{ hashFiles('src/Directory.Packages.props', 'src/dms/Dockerfile', 'src/dms/**') }}
          restore-keys: |
            ${{ runner.os }}-buildx-

      - name: Build DMS Docker image
        uses: docker/build-push-action@b32b51a8eda65d6793cd0494a773d4f6bcef32dc # v6.11.0
        with:
          load: true
          context: ./src/dms
          file: ./src/dms/Dockerfile
          build-contexts: |
            parentdir=./src
          push: false
          tags: dms-local-dms:latest
          cache-from: type=local,src=/tmp/.buildx-cache
          cache-to: type=local,dest=/tmp/.buildx-cache

      - name: Cache Nuget packages
        uses: actions/cache@1bd1e32a3bdc45362d1e726936510720a7c30a57 #v4.2
        with:
          path: ~/.nuget/packages
          key: ${{ runner.os }}-nuget-${{ hashFiles('**/Directory.Packages.props') }}
          restore-keys: |
            ${{ runner.os }}-nuget-

      - name: Setup dotnet
        uses: actions/setup-dotnet@87b7050bc53ea08284295505d98d2aa94301e852 # v4.2
        with:
          dotnet-version: "8.0.x"

      - name: Build
        run: ./build-dms.ps1 Build -Configuration ${{ env.CONFIGURATION }} -IdentityProvider ${{matrix.identityprovider}}

      - name: Run ${{matrix.queryhandler}} - IdentityProvider (${{matrix.identityprovider}}) E2E Tests
        if: success()
        run: |
<<<<<<< HEAD
          if ("${{ matrix.queryhandler }}" -eq "postgresql") {
            $env:DMS_QUERYHANDLER="postgresql"
          }

=======
>>>>>>> 0f4f8d29
          ./build-dms.ps1 E2ETest -Configuration ${{ env.CONFIGURATION }} -SkipDockerBuild -IdentityProvider ${{matrix.identityprovider}}

      - name: Export Docker Logs
        if: failure()
        run: |
          $logDir = "${{ github.workspace }}/logs"
          New-Item -ItemType Directory -Path $logDir -Force | Out-Null

          docker ps --format "{{.Names}}" | ForEach-Object {
              $container = $_
              $logPath = Join-Path $logDir "$container.log"
              docker logs $container > $logPath
          }
        shell: pwsh

      - name: Upload Logs
        if: failure()
        uses: actions/upload-artifact@6f51ac03b9356f520e9adb1b1b7802705f340c2b # v4.5
        with:
          name: ${{matrix.queryhandler}}-test-logs
          path: |
            ${{ github.workspace }}/logs
          retention-days: 10

      - name: Upload Test Results
        uses: dorny/test-reporter@31a54ee7ebcacc03a09ea97a7e5465a47b84aea5 # v1.9.1
        if: (success() || failure())
        with:
          name: E2E Test Results
          path: "**/*.trx"
          path-replace-backslashes: "true"
          reporter: dotnet-trx

  build-and-start-dms:
    name: Build and Start DMS, Download OpenAPI Specs
    runs-on: ubuntu-latest
    defaults:
      run:
        shell: pwsh
    steps:
      - name: Checkout the Repo
        uses: actions/checkout@11bd71901bbe5b1630ceea73d27597364c9af683 # v4.2.2

      - name: Cache Nuget packages
        uses: actions/cache@1bd1e32a3bdc45362d1e726936510720a7c30a57 #v4.2
        with:
          path: ~/.nuget/packages
          key: ${{ runner.os }}-nuget-${{ hashFiles('**/Directory.Packages.props') }}
          restore-keys: |
            ${{ runner.os }}-nuget-

      - name: Set up Docker Buildx
        uses: docker/setup-buildx-action@6524bf65af31da8d45b59e8c27de4bd072b392f5 # v3.8.0

      - name: Cache Docker layers
        uses: actions/cache@1bd1e32a3bdc45362d1e726936510720a7c30a57 #v4.2
        with:
          path: /tmp/.buildx-cache
          key: ${{ runner.os }}-buildx-${{ hashFiles('src/Directory.Packages.props', 'src/dms/Dockerfile', 'src/dms/**') }}
          restore-keys: |
            ${{ runner.os }}-buildx-

      - name: Build DMS Docker image
        uses: docker/build-push-action@b32b51a8eda65d6793cd0494a773d4f6bcef32dc # v6.11.0
        with:
          load: true
          context: ./src/dms
          file: ./src/dms/Dockerfile
          build-contexts: |
            parentdir=./src
          push: false
          tags: dms-local-dms:latest
          cache-from: type=local,src=/tmp/.buildx-cache
          cache-to: type=local,dest=/tmp/.buildx-cache

      - name: Setup dotnet
        uses: actions/setup-dotnet@87b7050bc53ea08284295505d98d2aa94301e852 # v4.2
        with:
          dotnet-version: "8.0.x"

      - name: Build
        run: ./build-dms.ps1 Build -Configuration ${{ env.CONFIGURATION }}

      - name: Start DMS Docker
        run: |
          ./start-local-dms.ps1 -EnvironmentFile "./.env.e2e" -EnableConfig -r
        working-directory: eng/docker-compose/

      - name: Download OpenAPI specs
        run: |
          mkdir specs
          Invoke-WebRequest -Uri "http://localhost:8080/metadata/specifications/resources-spec.json" -OutFile "specs/resources-spec.json"
          Invoke-WebRequest -Uri "http://localhost:8080/metadata/specifications/descriptors-spec.json" -OutFile "specs/descriptors-spec.json"
          Invoke-WebRequest -Uri "http://localhost:8080/metadata/specifications/discovery-spec.json" -OutFile "specs/discovery-spec.json"

      - name: Upload Resources Spec
        uses: actions/upload-artifact@6f51ac03b9356f520e9adb1b1b7802705f340c2b # v4.5
        with:
          name: resources-spec
          path: specs/resources-spec.json

      - name: Upload Descriptors Spec
        uses: actions/upload-artifact@6f51ac03b9356f520e9adb1b1b7802705f340c2b # v4.5
        with:
          name: descriptors-spec
          path: specs/descriptors-spec.json

      - name: Upload Discovery Spec
        uses: actions/upload-artifact@6f51ac03b9356f520e9adb1b1b7802705f340c2b # v4.5
        with:
          name: discovery-spec
          path: specs/discovery-spec.json

  validate-resources-spec:
    name: Validate Resources Spec
    runs-on: ubuntu-latest
    needs: build-and-start-dms
    steps:
      - name: Download Resources Spec
        uses: actions/download-artifact@fa0a91b85d4f404e444e00e005971372dc801d16 #v4.1.8
        with:
          name: resources-spec
          path: specs

      - name: Validate Resources Spec
        uses: swaggerexpert/swagger-editor-validate@54b85e2f5c1fcdee85308dd57cad8c8ec19d3970
        with:
          definition-file: specs/resources-spec.json
          default-timeout: 45000 # 45 seconds

      - name: Download Resources Spec
        uses: actions/download-artifact@fa0a91b85d4f404e444e00e005971372dc801d16 #v4.1.8
        with:
          name: descriptors-spec
          path: specs

      - name: Validate Descriptors Spec
        uses: swaggerexpert/swagger-editor-validate@54b85e2f5c1fcdee85308dd57cad8c8ec19d3970
        with:
          definition-file: specs/descriptors-spec.json
          default-timeout: 45000

  validate-descriptors-spec:
    name: Validate Descriptors Spec
    runs-on: ubuntu-latest
    needs: build-and-start-dms
    steps:
      - name: Download Descriptors Spec
        uses: actions/download-artifact@fa0a91b85d4f404e444e00e005971372dc801d16 #v4.1.8
        with:
          name: descriptors-spec
          path: specs

      - name: Validate Descriptors Spec
        uses: swaggerexpert/swagger-editor-validate@54b85e2f5c1fcdee85308dd57cad8c8ec19d3970
        with:
          definition-file: specs/descriptors-spec.json
          default-timeout: 45000

  validate-discovery-spec:
    name: Validate Discovery Spec
    runs-on: ubuntu-latest
    needs: build-and-start-dms
    steps:
      - name: Download Discovery Spec
        uses: actions/download-artifact@fa0a91b85d4f404e444e00e005971372dc801d16 #v4.1.8
        with:
          name: discovery-spec
          path: specs

      - name: Validate Discovery Spec
        uses: swaggerexpert/swagger-editor-validate@54b85e2f5c1fcdee85308dd57cad8c8ec19d3970
        with:
          definition-file: specs/discovery-spec.json
          default-timeout: 45000 # 45 seconds

  event_file:
    name: Upload Event File
    runs-on: ubuntu-latest
    needs:
      [
        run-unit-tests,
        run-e2e-tests,
        run-integration-tests,
        validate-resources-spec,
        validate-descriptors-spec,
        validate-discovery-spec,
      ]
    if: always()
    steps:
      - name: Upload
        uses: actions/upload-artifact@6f51ac03b9356f520e9adb1b1b7802705f340c2b # v4.5
        with:
          name: Event File
          path: ${{ github.event_path }}<|MERGE_RESOLUTION|>--- conflicted
+++ resolved
@@ -202,13 +202,6 @@
       - name: Run ${{matrix.queryhandler}} - IdentityProvider (${{matrix.identityprovider}}) E2E Tests
         if: success()
         run: |
-<<<<<<< HEAD
-          if ("${{ matrix.queryhandler }}" -eq "postgresql") {
-            $env:DMS_QUERYHANDLER="postgresql"
-          }
-
-=======
->>>>>>> 0f4f8d29
           ./build-dms.ps1 E2ETest -Configuration ${{ env.CONFIGURATION }} -SkipDockerBuild -IdentityProvider ${{matrix.identityprovider}}
 
       - name: Export Docker Logs
