# -----------------
# Postgres database
# -----------------
POSTGRES_PASSWORD=abcdefgh1!
POSTGRES_DB_NAME=edfi_datamanagementservice
POSTGRES_PORT=5435

# ----------------
# Name of the database template package for setting up initial data
# ----------------
DATABASE_TEMPLATE_PACKAGE=EdFi.Dms.Minimal.Template.PostgreSql.5.2.0

# ----------------
# Search Database
# ----------------

# Note: You only need to configure either the Elasticsearch or OpenSearch settings.
# Ensure you select the appropriate settings based on your deployment.

OPENSEARCH_HTTP_PORT=9200
OPENSEARCH_ANALYZER_PORT=9600
OPENSEARCH_DASHBOARD_PORT=5601
OPENSEARCH_INITIAL_ADMIN_PASSWORD=abcdefgh1!
OPENSEARCH_ADMIN_PASSWORD=abcdefgh1!

ELASTICSEARCH_HTTP_PORT=9200
ELASTICSEARCH_ANALYZER_PORT=9300
ELASTICSEARCH_DASHBOARD_PORT=5601
ELASTICSEARCH_ADMIN_USERNAME=admin
ELASTICSEARCH_ADMIN_PASSWORD=abcdefgh1!

# -----
# Kafka
# -----

# Variables for Kafka UI
KAFKA_PORT=9092
KAFKA_UI_PORT=8088

# Variables for Kafka connect
CONNECT_SOURCE_PORT=8083
CONNECT_SINK_PORT=8085

# --------
# Keycloak
# --------

KEYCLOAK_ADMIN=admin
KEYCLOAK_ADMIN_PASSWORD=admin
KEYCLOAK_PORT=8045

# ---
# DMS
# ---
DMS_HTTP_PORTS=8080
OAUTH_TOKEN_ENDPOINT=http://localhost:8045/realms/edfi/protocol/openid-connect/token
NEED_DATABASE_SETUP=true
BYPASS_STRING_COERCION=false
MAXIMUM_PAGE_SIZE=500
PATH_BASE=api
USE_API_SCHEMA_PATH=false
API_SCHEMA_PATH=/app/ApiSchema
DMS_ENABLE_MANAGEMENT_ENDPOINTS=true

# JWT Authentication
DMS_JWT_AUTHORITY=http://localhost:8045/realms/edfi
DMS_JWT_AUDIENCE=account
DMS_JWT_METADATA_ADDRESS=http://localhost:8045/realms/edfi/.well-known/openid-configuration
DMS_JWT_REQUIRE_HTTPS_METADATA=false
DMS_JWT_ROLE_CLAIM_TYPE=http://schemas\\.microsoft\\.com/ws/2008/06/identity/claims/role
DMS_JWT_CLIENT_ROLE=dms-client
DMS_JWT_CLOCK_SKEW_SECONDS=30
DMS_JWT_REFRESH_INTERVAL_MINUTES=60
DMS_JWT_AUTOMATIC_REFRESH_INTERVAL_HOURS=24

# INFORMATION, WARNING
LOG_LEVEL=DEBUG

MASK_REQUEST_BODY_IN_LOGS=true
CORRELATION_ID_HEADER=
DMS_DATASTORE=postgresql
DMS_QUERYHANDLER=opensearch

DATABASE_CONNECTION_STRING=host=dms-postgresql;port=5432;username=postgres;password=${POSTGRES_PASSWORD};database=${POSTGRES_DB_NAME};
# RepeatableRead, Snapshot
DATABASE_ISOLATION_LEVEL=ReadCommitted

# DATABASE_CONNECTION_STRING_ADMIN allows for alternate credentials with elevated permissions for creating database objects
DATABASE_CONNECTION_STRING_ADMIN=host=dms-postgresql;port=5432;username=postgres;password=${POSTGRES_PASSWORD};database=${POSTGRES_DB_NAME};

# Resilience parameters
FAILURE_RATIO=0.01
SAMPLING_DURATION_SECONDS=10
MINIMUM_THROUGHPUT=2
BREAK_DURATION_SECONDS=30

OPENSEARCH_URL=http://dms-search:9200

# DMS connecting to Configuration Service
CONFIG_SERVICE_URL=http://dms-config-service:8081
CONFIG_SERVICE_CLIENT_ID=CMSAuthMetadataReadOnlyAccess
CONFIG_SERVICE_CLIENT_SECRET=s3creT@09
CONFIG_SERVICE_CLIENT_SCOPE=edfi_admin_api/authMetadata_readonly_access
CACHE_EXPIRATION_MINUTES=10

SCHEMA_PACKAGES='[
  {
<<<<<<< HEAD
    "version": "1.0.285",
=======
    "version": "1.0.253",
>>>>>>> ed9a99a4
    "feedUrl": "https://pkgs.dev.azure.com/ed-fi-alliance/Ed-Fi-Alliance-OSS/_packaging/EdFi/nuget/v3/index.json",
    "name": "EdFi.DataStandard52.ApiSchema"
  },
  {
<<<<<<< HEAD
    "version": "1.0.285",
=======
    "version": "1.0.253",
>>>>>>> ed9a99a4
    "feedUrl": "https://pkgs.dev.azure.com/ed-fi-alliance/Ed-Fi-Alliance-OSS/_packaging/EdFi/nuget/v3/index.json",
    "name": "EdFi.TPDM.ApiSchema"
  },
  {
<<<<<<< HEAD
    "version": "1.0.285",
=======
    "version": "1.0.253",
>>>>>>> ed9a99a4
    "feedUrl": "https://pkgs.dev.azure.com/ed-fi-alliance/Ed-Fi-Alliance-OSS/_packaging/EdFi/nuget/v3/index.json",
    "name": "EdFi.Sample.ApiSchema",
    "extensionName": "Sample"
  },
  {
<<<<<<< HEAD
    "version": "1.0.285",
=======
    "version": "1.0.253",
>>>>>>> ed9a99a4
    "feedUrl": "https://pkgs.dev.azure.com/ed-fi-alliance/Ed-Fi-Alliance-OSS/_packaging/EdFi/nuget/v3/index.json",
    "name": "EdFi.Homograph.ApiSchema",
    "extensionName": "Homograph"
  }
]'

# --------------
# Config Service
# --------------

DMS_CONFIG_ASPNETCORE_HTTP_PORTS=8081
DMS_CONFIG_DATASTORE=postgresql
DMS_CONFIG_DATABASE_CONNECTION_STRING=host=dms-postgresql;port=5432;username=postgres;password=${POSTGRES_PASSWORD};database=${POSTGRES_DB_NAME};
DMS_CONFIG_IDENTITY_ALLOW_REGISTRATION=true
DMS_CONFIG_IDENTITY_SERVICE_ROLE=cms-client
DMS_CONFIG_IDENTITY_CLIENT_ROLE=dms-client
DMS_CONFIG_IDENTITY_AUTHORITY=${DMS_JWT_AUTHORITY}
DMS_CONFIG_IDENTITY_AUDIENCE=${DMS_JWT_AUDIENCE}
DMS_CONFIG_IDENTITY_CLIENT_ID=DmsConfigurationService
DMS_CONFIG_IDENTITY_CLIENT_SECRET=s3creT@09
DMS_CONFIG_IDENTITY_SCOPE=edfi_admin_api/full_access
DMS_CONFIG_IDENTITY_REQUIRE_HTTPS=false
DMS_CONFIG_IDENTITY_ROLE_CLAIM_TYPE=${DMS_JWT_ROLE_CLAIM_TYPE}
DMS_CONFIG_LOG_LEVEL=Information
DMS_CONFIG_DEPLOY_DATABASE=true
DMS_CONFIG_PATH_BASE=config
DMS_CONFIG_TOKEN_TIMEOUT_SECONDS=30

# --------------
# DMS Swagger UI
# --------------
DMS_SWAGGER_UI_PORT=8082
DMS_SWAGGER_UI_URL=http://localhost:${DMS_SWAGGER_UI_PORT}<|MERGE_RESOLUTION|>--- conflicted
+++ resolved
@@ -105,39 +105,23 @@
 
 SCHEMA_PACKAGES='[
   {
-<<<<<<< HEAD
     "version": "1.0.285",
-=======
-    "version": "1.0.253",
->>>>>>> ed9a99a4
     "feedUrl": "https://pkgs.dev.azure.com/ed-fi-alliance/Ed-Fi-Alliance-OSS/_packaging/EdFi/nuget/v3/index.json",
     "name": "EdFi.DataStandard52.ApiSchema"
   },
   {
-<<<<<<< HEAD
     "version": "1.0.285",
-=======
-    "version": "1.0.253",
->>>>>>> ed9a99a4
     "feedUrl": "https://pkgs.dev.azure.com/ed-fi-alliance/Ed-Fi-Alliance-OSS/_packaging/EdFi/nuget/v3/index.json",
     "name": "EdFi.TPDM.ApiSchema"
   },
   {
-<<<<<<< HEAD
     "version": "1.0.285",
-=======
-    "version": "1.0.253",
->>>>>>> ed9a99a4
     "feedUrl": "https://pkgs.dev.azure.com/ed-fi-alliance/Ed-Fi-Alliance-OSS/_packaging/EdFi/nuget/v3/index.json",
     "name": "EdFi.Sample.ApiSchema",
     "extensionName": "Sample"
   },
   {
-<<<<<<< HEAD
     "version": "1.0.285",
-=======
-    "version": "1.0.253",
->>>>>>> ed9a99a4
     "feedUrl": "https://pkgs.dev.azure.com/ed-fi-alliance/Ed-Fi-Alliance-OSS/_packaging/EdFi/nuget/v3/index.json",
     "name": "EdFi.Homograph.ApiSchema",
     "extensionName": "Homograph"
